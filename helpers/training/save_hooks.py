--- conflicted
+++ resolved
@@ -158,10 +158,6 @@
         
         self.ema_model_cls = None
         self.ema_model_subdir = None
-<<<<<<< HEAD
-=======
-
->>>>>>> 53e8c8ad
         if unet is not None:
             self.ema_model_subdir = "unet_ema"
             self.ema_model_cls = UNet2DConditionModel
@@ -171,23 +167,7 @@
                 self.ema_model_cls = SD3Transformer2DModel
             elif self.args.pixart_sigma:
                 self.ema_model_cls = PixArtTransformer2DModel
-<<<<<<< HEAD
             
-=======
-
-        self.pipeline_class = None
-        if self.args.sd3:
-            self.pipeline_class = PIPELINE_MAPPING["sd3"]
-        elif self.args.legacy:
-            self.pipeline_class = PIPELINE_MAPPING["legacy"]
-        elif self.args.flux:
-            self.pipeline_class = PIPELINE_MAPPING["flux"]
-        else:
-            self.pipeline_class = PIPELINE_MAPPING["sdxl"]
-
-        logger.info(f"Pipeline class set to: {self.pipeline_class.__name__}.")
-
->>>>>>> 53e8c8ad
     def _save_lora(self, models, weights, output_dir):
         # for SDXL/others, there are only two options here. Either are just the unet attn processor layers
         # or there are the unet and text encoder atten layers.
@@ -396,7 +376,6 @@
                     model = models.pop()
 
                     # load diffusers style into model
-<<<<<<< HEAD
                     if self.args.controlnet or self.args.unet:
                         merge_safetensors_files(os.path.join(input_dir, self.denoiser_subdir))
                     
@@ -406,51 +385,6 @@
                     if self.args.sd3 and not self.args.train_text_encoder:
                         logger.info(
                             "Unloading text encoders for full SD3 training without --train_text_encoder"
-=======
-                    if self.args.controlnet:
-                        from diffusers import ControlNetModel
-
-                        merge_safetensors_files(os.path.join(input_dir, "controlnet"))
-                        load_model = ControlNetModel.from_pretrained(
-                            input_dir, subfolder="controlnet"
-                        )
-                    elif self.args.sd3:
-                        # Load a stable diffusion 3 checkpoint
-                        try:
-                            from diffusers import SD3Transformer2DModel
-                        except Exception as e:
-                            logger.error(
-                                f"Can not load SD3 model class. This release requires the latest version of Diffusers: {e}"
-                            )
-                            raise e
-                        if not self.args.train_text_encoder:
-                            logger.info(
-                                "Unloading text encoders for full SD3 training without --train_text_encoder"
-                            )
-                            (self.text_encoder_1, self.text_encoder_2) = (None, None)
-                        load_model = SD3Transformer2DModel.from_pretrained(
-                            input_dir, subfolder="transformer"
-                        )
-                    elif self.args.pixart_sigma:
-                        # load pixart sigma checkpoint
-                        load_model = PixArtTransformer2DModel.from_pretrained(
-                            input_dir, subfolder="transformer"
-                        )
-                    elif hasattr(self.args, "hunyuan_dit") and self.args.hunyuan_dit:
-                        load_model = HunyuanDiT2DModel.from_pretrained(
-                            input_dir, subfolder="transformer"
-                        )
-                    elif self.args.smoldit:
-                        from helpers.models.smoldit import SmolDiT2DModel
-
-                        load_model = SmolDiT2DModel.from_pretrained(
-                            input_dir, subfolder="transformer"
-                        )
-                    elif self.unet is not None:
-                        merge_safetensors_files(os.path.join(input_dir, "unet"))
-                        load_model = UNet2DConditionModel.from_pretrained(
-                            input_dir, subfolder="unet"
->>>>>>> 53e8c8ad
                         )
                         (
                             self.text_encoder_1,
