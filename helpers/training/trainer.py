import huggingface_hub
from helpers.training.default_settings.safety_check import safety_check
from helpers.publishing.huggingface import HubManager
from configure import model_labels
import shutil
import hashlib
import json
import copy
import random
import logging
import math
import os
import sys
import glob
import wandb

# Quiet down, you.
os.environ["ACCELERATE_LOG_LEVEL"] = "WARNING"
from helpers import log_format  # noqa
from helpers.configuration.loader import load_config
from helpers.caching.memory import reclaim_memory
from helpers.training.validation import Validation, prepare_validation_prompt_list
from helpers.training.state_tracker import StateTracker
from helpers.training.schedulers import load_scheduler_from_args
from helpers.training.custom_schedule import get_lr_scheduler
from helpers.training.optimizer_param import is_lr_scheduler_disabled
from helpers.training.adapter import determine_adapter_target_modules, load_lora_weights
from helpers.training.diffusion_model import load_diffusion_model
from helpers.training.text_encoding import (
    load_tes,
    determine_te_path_subfolder,
    import_model_class_from_model_name_or_path,
    get_tokenizers,
)
from helpers.training.optimizer_param import (
    determine_optimizer_class_with_config,
    determine_params_to_optimize,
)
from helpers.data_backend.factory import BatchFetcher
from helpers.training.deepspeed import (
    deepspeed_zero_init_disabled_context_manager,
    prepare_model_for_deepspeed,
)
from helpers.training.wrappers import unwrap_model
from helpers.data_backend.factory import configure_multi_databackend
from helpers.data_backend.factory import random_dataloader_iterator
from helpers.training import steps_remaining_in_epoch
from helpers.training.custom_schedule import (
    generate_timestep_weights,
    segmented_timestep_selection,
)
from helpers.training.min_snr_gamma import compute_snr
from accelerate.logging import get_logger
from diffusers.models.embeddings import get_2d_rotary_pos_embed
from helpers.models.smoldit import get_resize_crop_region_for_grid

logger = get_logger(
    "SimpleTuner", log_level=os.environ.get("SIMPLETUNER_LOG_LEVEL", "INFO")
)

filelock_logger = get_logger("filelock")
connection_logger = get_logger("urllib3.connectionpool")
training_logger = get_logger("training-loop")

# More important logs.
target_level = os.environ.get("SIMPLETUNER_LOG_LEVEL", "INFO")
logger.setLevel(target_level)
training_logger_level = os.environ.get("SIMPLETUNER_TRAINING_LOOP_LOG_LEVEL", "INFO")
training_logger.setLevel(training_logger_level)

# Less important logs.
filelock_logger.setLevel("WARNING")
connection_logger.setLevel("WARNING")
import torch
import diffusers
import accelerate
import transformers
import torch.nn.functional as F
import torch.utils.checkpoint
from accelerate import Accelerator
from accelerate.utils import set_seed
from configure import model_classes

try:
    from lycoris import LycorisNetwork
except:
    print("[ERROR] Lycoris not available. Please install ")
from tqdm.auto import tqdm
from transformers import PretrainedConfig, CLIPTokenizer
from helpers.sdxl.pipeline import StableDiffusionXLPipeline
from diffusers import StableDiffusion3Pipeline

from diffusers import (
    AutoencoderKL,
    ControlNetModel,
    DDIMScheduler,
    DDPMScheduler,
    UNet2DConditionModel,
    FluxTransformer2DModel,
    PixArtTransformer2DModel,
    EulerDiscreteScheduler,
    EulerAncestralDiscreteScheduler,
    UniPCMultistepScheduler,
)

from peft import LoraConfig
from peft.utils import get_peft_model_state_dict
from helpers.training.ema import EMAModel
from diffusers.utils import (
    check_min_version,
    convert_state_dict_to_diffusers,
    is_wandb_available,
)
from diffusers.utils.import_utils import is_xformers_available
from transformers.utils import ContextManagers

from helpers.models.flux import (
    prepare_latent_image_ids,
    pack_latents,
    unpack_latents,
    get_mobius_guidance,
    apply_flux_schedule_shift,
)

is_optimi_available = False
try:
    from optimi import prepare_for_gradient_release

    is_optimi_available = True
except:
    pass

# Will error if the minimal version of diffusers is not installed. Remove at your own risks.
check_min_version("0.27.0.dev0")

SCHEDULER_NAME_MAP = {
    "euler": EulerDiscreteScheduler,
    "euler-a": EulerAncestralDiscreteScheduler,
    "unipc": UniPCMultistepScheduler,
    "ddim": DDIMScheduler,
    "ddpm": DDPMScheduler,
}
logging.basicConfig(
    format="%(asctime)s - %(levelname)s - %(name)s - %(message)s",
    datefmt="%m/%d/%Y %H:%M:%S",
    level=logging.INFO,
)

transformers.utils.logging.set_verbosity_warning()
diffusers.utils.logging.set_verbosity_warning()


class Trainer:
    def __init__(self, config: dict = None):
        self.parse_arguments(args=config)
        self._misc_init()
        self.controlnet = None
        self.lycoris_wrapped_network = None
        self.lycoris_config = None
        self.lr_scheduler = None
        self.should_abort = False

    def _config_to_obj(self, config):
        if not config:
            return None
        return type("Config", (object,), config)

    def parse_arguments(self, args=None):
        self.config = load_config(args)
        report_to = (
            None if self.config.report_to.lower() == "none" else self.config.report_to
        )
        self.accelerator = Accelerator(
            gradient_accumulation_steps=self.config.gradient_accumulation_steps,
            mixed_precision=(
                self.config.mixed_precision
                if not torch.backends.mps.is_available()
                else None
            ),
            log_with=report_to,
            project_config=self.config.accelerator_project_config,
            kwargs_handlers=[self.config.process_group_kwargs],
        )
        safety_check(args=self.config, accelerator=self.accelerator)
        if self.config.lr_scale:
            logger.info(
                f"Scaling learning rate ({self.config.learning_rate}), due to --lr_scale"
            )
            self.config.learning_rate = (
                self.config.learning_rate
                * self.config.gradient_accumulation_steps
                * self.config.train_batch_size
                * self.accelerator.num_processes
            )
        StateTracker.set_accelerator(self.accelerator)
        StateTracker.set_args(self.config)
        StateTracker.set_weight_dtype(self.config.weight_dtype)
        self.set_model_family()
        # this updates self.config further, so we will run it here.
        self.init_noise_schedule()

    def run(self):
        try:
            # Initialize essential configurations and schedules
            self.configure_webhook()
            self.init_noise_schedule()
            self.init_seed()
            self.init_huggingface_hub()

            # Core initialization steps with signal checks after each step
            self._initialize_components_with_signal_check(
                [
                    self.init_preprocessing_models,
                    self.init_data_backend,
                    self.init_validation_prompts,
                    self.init_unload_text_encoder,
                    self.init_unload_vae,
                    self.init_load_base_model,
                    self.init_precision,
                    self.init_controlnet_model,
                    self.init_freeze_models,
                    self.init_trainable_peft_adapter,
                    self.init_ema_model,
                ]
            )

            # Model movement and validation setup
            self.move_models(destination="accelerator")
            self._exit_on_signal()
            self.init_validations()
            self._exit_on_signal()
            self.init_benchmark_base_model()
            self._exit_on_signal()
            self.resume_and_prepare()
            self._exit_on_signal()
            self.init_trackers()

            # Start the training process
            self.train()

        except Exception as e:
            import traceback

            logger.error(
                f"Failed to run training: {e}, traceback: {traceback.format_exc()}"
            )
            self._send_webhook_msg(
                message=f"Failed to run training: {e}",
            )
            self._send_webhook_raw(
                structured_data={
                    "message": f"Failed to run training: {e}",
                    "status": "error",
                },
                message_type="fatal_error",
            )

            raise e


    def _initialize_components_with_signal_check(self, initializers):
        """
        Runs a list of initializer functions with signal checks after each.

        Args:
            initializers (list): A list of initializer functions to run sequentially.
        """
        for initializer in initializers:
            initializer()
            self._exit_on_signal()

    def init_noise_schedule(self):
        self.config, _flow_matching, self.noise_scheduler = load_scheduler_from_args(
            self.config
        )
        self.config.flow_matching = _flow_matching
        self.lr = 0.0

    def configure_webhook(self, send_startup_message: bool = True):
        self.webhook_handler = None
        if self.config.webhook_config is None:
            return
        from helpers.webhooks.handler import WebhookHandler

        self.webhook_handler = WebhookHandler(
            self.config.webhook_config,
            self.accelerator,
            f"{self.config.tracker_project_name} {self.config.tracker_run_name}",
        )
        StateTracker.set_webhook_handler(self.webhook_handler)
        if send_startup_message:
            self._send_webhook_msg(
                message="SimpleTuner has launched. Hold onto your butts!",
                store_response=True,
            )
        self._send_webhook_raw(
            structured_data={
                "message": "Training job has started, configuration has begun."
            },
            message_type="configure_webhook",
        )

    def _misc_init(self):
        """things that do not really need an order."""
        torch.set_num_threads(self.config.torch_num_threads)
        self.state = {}
        self.state["lr"] = 0.0
        # Global step represents the most recently *completed* optimization step, which means it
        #  takes into account the number of gradient_accumulation_steps. If we use 1 gradient_accumulation_step,
        #  then global_step and step will be the same throughout training. However, if we use
        #  2 gradient_accumulation_steps, then global_step will be twice as large as step, and so on.
        self.state["global_step"] = 0
        self.state["global_resume_step"] = 0
        self.state["first_epoch"] = 1
        self.timesteps_buffer = []
        self.guidance_values_list = []
        self.train_loss = 0.0
        self.bf = None
        self.grad_norm = None
        self.extra_lr_scheduler_kwargs = {}
        StateTracker.set_global_step(self.state["global_step"])
        self.config.use_deepspeed_optimizer, self.config.use_deepspeed_scheduler = (
            prepare_model_for_deepspeed(self.accelerator, self.config)
        )

    def set_model_family(self, model_family: str = None):
        model_family = getattr(self.config, "model_family", model_family)
        if not model_family:
            logger.warning(
                "Using --model_family (or MODEL_FAMILY) to specify which model you are training will be required in a future release."
            )
            if self.config.model_family == "sd3":
                model_family = "sd3"
                logger.warning(
                    "Using --sd3 is deprecated. Please use --model_family=sd3."
                )
            if self.config.model_family == "flux":
                model_family = "flux"
                logger.warning(
                    "Using --flux is deprecated. Please use --model_family=flux."
                )
            if self.config.model_family == "pixart_sigma":
                model_family = "pixart_sigma"
                logger.warning(
                    "Using --pixart_sigma is deprecated. Please use --model_family=pixart_sigma."
                )
            if self.config.model_family == "legacy":
                model_family = "legacy"
                logger.warning(
                    "Using --legacy is deprecated. Please use --model_family=legacy."
                )
            if self.config.model_family == "kolors":
                model_family = "kolors"
                logger.warning(
                    "Using --kolors is deprecated. Please use --model_family=kolors."
                )
            if self.config.model_family == "smoldit":
                model_family = "smoldit"
            if model_family is None:
                model_family = "sdxl"
                logger.warning(
                    "Training SDXL without specifying --model_family is deprecated. Please use --model_family=sdxl."
                )
        elif model_family not in model_classes["full"]:
            raise ValueError(f"Invalid model family specified: {model_family}")
        print(f"Model family: {model_family}")
        self._set_model_paths()
        StateTracker.set_model_family(model_family)
        self.config.model_type_label = model_labels[model_family.lower()]
        if StateTracker.is_sdxl_refiner():
            self.config.model_type_label = "SDXL Refiner"

    def init_clear_backend_cache(self):
        if self.config.output_dir is not None:
            os.makedirs(self.config.output_dir, exist_ok=True)
        if self.config.preserve_data_backend_cache:
            return
        StateTracker.delete_cache_files(
            preserve_data_backend_cache=self.config.preserve_data_backend_cache
        )

    def init_seed(self):
        if self.config.seed is not None and self.config.seed != 0:
            set_seed(self.config.seed, self.config.seed_for_each_device)

    def init_huggingface_hub(self, access_token: str = None):
        # Handle the repository creation
        self.hub_manager = None
        if not self.accelerator.is_main_process or not self.config.push_to_hub:
            return
        if access_token:
            huggingface_hub.login(token=access_token)
        self.hub_manager = HubManager(config=self.config)
        try:
            StateTracker.set_hf_user(huggingface_hub.whoami())
            logger.info(
                f"Logged into Hugging Face Hub as '{StateTracker.get_hf_username()}'"
            )
        except Exception as e:
            logger.error(f"Failed to log into Hugging Face Hub: {e}")
            raise e

    def _set_model_paths(self):
        self.config.vae_path = (
            self.config.pretrained_model_name_or_path
            if self.config.pretrained_vae_model_name_or_path is None
            else self.config.pretrained_vae_model_name_or_path
        )
        self.config.text_encoder_path, self.config.text_encoder_subfolder = (
            determine_te_path_subfolder(self.config)
        )

    def init_preprocessing_models(self, move_to_accelerator: bool = True):
        # image embeddings
        self.init_vae(move_to_accelerator=move_to_accelerator)
        # text embeds
        self.init_text_encoder(move_to_accelerator=move_to_accelerator)

    def init_vae(self, move_to_accelerator: bool = True):
        logger.info(f"Load VAE: {self.config.vae_path}")
        self.config.vae_kwargs = {
            "pretrained_model_name_or_path": self.config.vae_path,
            "subfolder": "vae",
            "revision": self.config.revision,
            "force_upcast": False,
            "variant": self.config.variant,
        }
        try:
            self.vae = AutoencoderKL.from_pretrained(**self.config.vae_kwargs)
        except:
            logger.warning(
                "Couldn't load VAE with default path. Trying without a subfolder.."
            )
            self.config.vae_kwargs["subfolder"] = None
            self.vae = AutoencoderKL.from_pretrained(**self.config.vae_kwargs)
        if not move_to_accelerator:
            logger.debug("Not moving VAE to accelerator.")
            return
        if self.vae is not None:
            # The VAE is in bfloat16 to avoid NaN losses.
            _vae_dtype = torch.bfloat16
            if hasattr(self.config, "vae_dtype"):
                # Let's use a case-switch for convenience: bf16, fp16, fp32, none/default
                if self.config.vae_dtype == "bf16":
                    _vae_dtype = torch.bfloat16
                elif self.config.vae_dtype == "fp16":
                    raise ValueError(
                        "fp16 is not supported for SDXL's VAE. Please use bf16 or fp32."
                    )
                elif self.config.vae_dtype == "fp32":
                    _vae_dtype = torch.float32
                elif (
                    self.config.vae_dtype == "none"
                    or self.config.vae_dtype == "default"
                ):
                    _vae_dtype = torch.bfloat16
            logger.info(
                f"Loading VAE onto accelerator, converting from {self.vae.dtype} to {_vae_dtype}"
            )
            self.vae.to(self.accelerator.device, dtype=_vae_dtype)
            StateTracker.set_vae_dtype(_vae_dtype)
            StateTracker.set_vae(self.vae)

    def init_text_tokenizer(self):
        logger.info("Load tokenizers")
        self.tokenizer_1, self.tokenizer_2, self.tokenizer_3 = get_tokenizers(
            self.config
        )
        self.tokenizers = [self.tokenizer_1, self.tokenizer_2, self.tokenizer_3]

    def init_text_encoder(self, move_to_accelerator: bool = True):
        self.init_text_tokenizer()
        self.text_encoder_1, self.text_encoder_2, self.text_encoder_3 = None, None, None
        self.text_encoder_cls_1, self.text_encoder_cls_2, self.text_encoder_cls_3 = (
            None,
            None,
            None,
        )
        if self.tokenizer_1 is not None:
            self.text_encoder_cls_1 = import_model_class_from_model_name_or_path(
                self.config.text_encoder_path,
                self.config.revision,
                self.config,
                subfolder=self.config.text_encoder_subfolder,
            )
        if self.tokenizer_2 is not None:
            self.text_encoder_cls_2 = import_model_class_from_model_name_or_path(
                self.config.pretrained_model_name_or_path,
                self.config.revision,
                self.config,
                subfolder="text_encoder_2",
            )
        if self.tokenizer_3 is not None and self.config.model_family == "sd3":
            self.text_encoder_cls_3 = import_model_class_from_model_name_or_path(
                self.config.pretrained_model_name_or_path,
                self.config.revision,
                self.config,
                subfolder="text_encoder_3",
            )
        with ContextManagers(deepspeed_zero_init_disabled_context_manager()):
            tokenizers = [self.tokenizer_1, self.tokenizer_2, self.tokenizer_3]
            text_encoder_classes = [
                self.text_encoder_cls_1,
                self.text_encoder_cls_2,
                self.text_encoder_cls_3,
            ]
            (
                text_encoder_variant,
                self.text_encoder_1,
                self.text_encoder_2,
                self.text_encoder_3,
            ) = load_tes(
                args=self.config,
                text_encoder_classes=text_encoder_classes,
                weight_dtype=self.config.weight_dtype,
                tokenizers=tokenizers,
                text_encoder_path=self.config.text_encoder_path,
                text_encoder_subfolder=self.config.text_encoder_subfolder,
            )
        if not move_to_accelerator:
            logger.debug("Not moving text encoders to accelerator.")
            return
        self.text_encoders = []
        self.tokenizers = []
        if self.tokenizer_1 is not None:
            logger.info("Moving text encoder to GPU.")
            self.text_encoder_1.to(
                self.accelerator.device, dtype=self.config.weight_dtype
            )
            self.tokenizers.append(self.tokenizer_1)
            self.text_encoders.append(self.text_encoder_1)
        if self.tokenizer_2 is not None:
            logger.info("Moving text encoder 2 to GPU.")
            self.text_encoder_2.to(
                self.accelerator.device, dtype=self.config.weight_dtype
            )
            self.tokenizers.append(self.tokenizer_2)
            self.text_encoders.append(self.text_encoder_2)
        if self.tokenizer_3 is not None:
            logger.info("Moving text encoder 3 to GPU.")
            self.text_encoder_3.to(
                self.accelerator.device, dtype=self.config.weight_dtype
            )
            self.tokenizers.append(self.tokenizer_3)
            self.text_encoders.append(self.text_encoder_3)

    def init_freeze_models(self):
        # Freeze vae and text_encoders
        if self.vae is not None:
            self.vae.requires_grad_(False)
        if self.text_encoder_1 is not None:
            self.text_encoder_1.requires_grad_(False)
        if self.text_encoder_2 is not None:
            self.text_encoder_2.requires_grad_(False)
        if self.text_encoder_3 is not None:
            self.text_encoder_3.requires_grad_(False)
        if "lora" in self.config.model_type or self.config.controlnet:
            if self.transformer is not None:
                self.transformer.requires_grad_(False)
            if self.unet is not None:
                self.unet.requires_grad_(False)
        self.accelerator.wait_for_everyone()

    def init_load_base_model(self):
        webhook_msg = f"Loading model: `{self.config.pretrained_model_name_or_path}`..."
        self._send_webhook_msg(message=webhook_msg)
        self._send_webhook_raw(
            structured_data={"message": webhook_msg},
            message_type="init_load_base_model_begin",
        )
        self.unet, self.transformer = load_diffusion_model(
            self.config, self.config.weight_dtype
        )
        self.accelerator.wait_for_everyone()
        self._send_webhook_raw(
            structured_data={"message": "Base model has loaded."},
            message_type="init_load_base_model_completed",
        )

    def init_data_backend(self):
        try:
            self.init_clear_backend_cache()
            self._send_webhook_msg(
                message="Configuring data backends... (this may take a while!)"
            )
            self._send_webhook_raw(
                structured_data={"message": "Configuring data backends."},
                message_type="init_data_backend_begin",
            )
            configure_multi_databackend(
                self.config,
                accelerator=self.accelerator,
                text_encoders=self.text_encoders,
                tokenizers=self.tokenizers,
            )
            self._send_webhook_raw(
                structured_data={"message": "Completed configuring data backends."},
                message_type="init_data_backend_completed",
            )
        except Exception as e:
            import traceback

            logger.error(f"{e}, traceback: {traceback.format_exc()}")
            self._send_webhook_msg(
                message=f"Failed to load data backends: {e}",
                message_level="critical",
            )
            self._send_webhook_raw(
                structured_data={
                    "message": f"Failed to load data backends: {e}",
                    "status": "error",
                },
                message_type="fatal_error",
            )

            raise e

<<<<<<< HEAD
=======
            raise e

>>>>>>> 4dd81a2d
        self.init_validation_prompts()
        # We calculate the number of steps per epoch by dividing the number of images by the effective batch divisor.
        # Gradient accumulation steps mean that we only update the model weights every /n/ steps.
        collected_data_backend_str = list(StateTracker.get_data_backends().keys())
        if self.config.push_to_hub and self.accelerator.is_main_process:
            self.hub_manager.collected_data_backend_str = collected_data_backend_str
            self.hub_manager.set_validation_prompts(
                self.validation_prompts, self.validation_shortnames
            )
            logger.debug(f"Collected validation prompts: {self.validation_prompts}")
        self._recalculate_training_steps()
        logger.info(
            f"Collected the following data backends: {collected_data_backend_str}"
        )
        self._send_webhook_msg(
            message=f"Collected the following data backends: {collected_data_backend_str}"
        )
        self._send_webhook_raw(
            structured_data={
                "message": f"Collected the following data backends: {collected_data_backend_str}"
            },
            message_type="init_data_backend",
        )
        self.accelerator.wait_for_everyone()

    def init_validation_prompts(self):
        if self.accelerator.is_main_process:
            if self.config.model_family == "flux":
                (
                    self.validation_prompts,
                    self.validation_shortnames,
                    self.validation_negative_prompt_embeds,
                    self.validation_negative_pooled_embeds,
                    self.validation_negative_time_ids,
                ) = prepare_validation_prompt_list(
                    args=self.config,
                    embed_cache=StateTracker.get_default_text_embed_cache(),
                )
            else:
                (
                    self.validation_prompts,
                    self.validation_shortnames,
                    self.validation_negative_prompt_embeds,
                    self.validation_negative_pooled_embeds,
                ) = prepare_validation_prompt_list(
                    args=self.config,
                    embed_cache=StateTracker.get_default_text_embed_cache(),
                )
        else:
            self.validation_prompts = None
            self.validation_shortnames = None
            self.validation_negative_prompt_embeds = None
            self.validation_negative_pooled_embeds = None
        self.accelerator.wait_for_everyone()

    def stats_memory_used(self):
        # Grab GPU memory used:
        if torch.cuda.is_available():
            curent_memory_allocated = torch.cuda.memory_allocated() / 1024**3
        elif torch.backends.mps.is_available():
            curent_memory_allocated = torch.mps.current_allocated_memory() / 1024**3
        else:
            logger.warning(
                "CUDA, ROCm, or Apple MPS not detected here. We cannot report VRAM reductions."
            )
            curent_memory_allocated = 0

        return curent_memory_allocated

    def init_unload_text_encoder(self):
        if self.config.model_type != "full" and self.config.train_text_encoder:
            return
        memory_before_unload = self.stats_memory_used()
        if self.accelerator.is_main_process:
            logger.info("Unloading text encoders, as they are not being trained.")
        if self.text_encoder_1 is not None:
            self.text_encoder_1 = self.text_encoder_1.to("cpu")
        if self.text_encoder_2 is not None:
            self.text_encoder_2 = self.text_encoder_2.to("cpu")
        if self.text_encoder_3 is not None:
            self.text_encoder_3 = self.text_encoder_3.to("cpu")
        del self.text_encoder_1, self.text_encoder_2, self.text_encoder_3
        self.text_encoder_1, self.text_encoder_2, self.text_encoder_3 = None, None, None
        self.text_encoders = []
        for backend_id, backend in StateTracker.get_data_backends().items():
            if "text_embed_cache" in backend:
                backend["text_embed_cache"].text_encoders = None
                backend["text_embed_cache"].pipeline = None
        reclaim_memory()
        memory_after_unload = self.stats_memory_used()
        memory_saved = memory_after_unload - memory_before_unload
        logger.info(
            f"After nuking text encoders from orbit, we freed {abs(round(memory_saved, 2))} GB of VRAM."
            " The real memories were the friends we trained a model on along the way."
        )

    def init_precision(self):
        self.config.enable_adamw_bf16 = (
            True if self.config.weight_dtype == torch.bfloat16 else False
        )
        self.config.base_weight_dtype = self.config.weight_dtype
        self.config.is_quanto = False
        if not self.config.disable_accelerator and self.config.is_quantized:
            if self.config.base_model_default_dtype == "fp32":
                self.config.base_weight_dtype = torch.float32
                self.config.enable_adamw_bf16 = False
            elif self.config.base_model_default_dtype == "bf16":
                self.config.base_weight_dtype = torch.bfloat16
                self.config.enable_adamw_bf16 = True
            if (
                self.unet is not None
                and self.unet.dtype != self.config.base_weight_dtype
            ):
                logger.info(
                    f"Moving U-net from {self.unet.dtype} to {self.config.base_weight_dtype} precision"
                )
                self.unet.to("cpu", dtype=self.config.base_weight_dtype)
            elif (
                self.transformer is not None
                and self.transformer.dtype != self.config.base_weight_dtype
            ):
                logger.info(
                    f"Moving transformer from {self.transformer.dtype} to {self.config.base_weight_dtype} precision"
                )
                self.transformer.to("cpu", dtype=self.config.base_weight_dtype)
            else:
                logger.info(
                    f"Keeping some base model weights in {self.config.base_weight_dtype}."
                )
        if (
            "quanto" in self.config.base_model_precision
            and "lora" in self.config.model_type
        ):
            self.config.is_quanto = True
            from helpers.training.quantisation import quantoise

            self.quantoise = quantoise

            # we'll quantise pretty much everything but the adapter, if we execute this here.
            if not self.config.controlnet:
                with self.accelerator.local_main_process_first():
                    quantoise(
                        unet=self.unet,
                        transformer=self.transformer,
                        text_encoder_1=self.text_encoder_1,
                        text_encoder_2=self.text_encoder_2,
                        text_encoder_3=self.text_encoder_3,
                        controlnet=None,
                        args=self.config,
                    )

    def init_controlnet_model(self):
        if not self.config.controlnet:
            return
        logger.info("Creating the controlnet..")
        if self.config.controlnet_model_name_or_path:
            logger.info("Loading existing controlnet weights")
            controlnet = ControlNetModel.from_pretrained(
                self.config.controlnet_model_name_or_path
            )
        else:
            logger.info("Initializing controlnet weights from unet")
            controlnet = ControlNetModel.from_unet(self.unet)
        if "quanto" in self.config.base_model_precision:
            # since controlnet training uses no adapter currently, we just quantise the base transformer here.
            with self.accelerator.local_main_process_first():
                self.quantoise(
                    unet=self.unet,
                    transformer=self.transformer,
                    text_encoder_1=self.text_encoder_1,
                    text_encoder_2=self.text_encoder_2,
                    text_encoder_3=self.text_encoder_3,
                    controlnet=None,
                    args=self.config,
                )
        self.accelerator.wait_for_everyone()

    def init_trainable_peft_adapter(self):
        if "lora" not in self.config.model_type:
            return
        if self.config.controlnet:
            raise ValueError("Cannot train LoRA with ControlNet.")
        if "standard" == self.config.lora_type.lower():
            lora_info_msg = f"Using LoRA training mode (rank={self.config.lora_rank})"
            logger.info(lora_info_msg)
            self._send_webhook_msg(message=lora_info_msg)
            target_modules = determine_adapter_target_modules(
                self.config, self.unet, self.transformer
            )
            addkeys, misskeys = [], []
            if self.unet is not None:
                unet_lora_config = LoraConfig(
                    r=self.config.lora_rank,
                    lora_alpha=(
                        self.config.lora_alpha
                        if self.config.lora_alpha is not None
                        else self.config.lora_rank
                    ),
                    lora_dropout=self.config.lora_dropout,
                    init_lora_weights=self.config.lora_initialisation_style,
                    target_modules=target_modules,
                    use_dora=self.config.use_dora,
                )
                logger.info("Adding LoRA adapter to the unet model..")
                self.unet.add_adapter(unet_lora_config)
                if self.config.init_lora:
                    addkeys, misskeys = load_lora_weights(
                        {"unet": self.unet},
                        self.config.init_lora,
                        use_dora=self.config.use_dora,
                    )
            elif self.transformer is not None:
                transformer_lora_config = LoraConfig(
                    r=self.config.lora_rank,
                    lora_alpha=(
                        self.config.lora_alpha
                        if self.config.lora_alpha is not None
                        else self.config.lora_rank
                    ),
                    init_lora_weights=self.config.lora_initialisation_style,
                    target_modules=target_modules,
                    use_dora=self.config.use_dora,
                )
                self.transformer.add_adapter(transformer_lora_config)
                if self.config.init_lora:
                    addkeys, misskeys = load_lora_weights(
                        {"transformer": self.transformer},
                        self.config.init_lora,
                        use_dora=self.config.use_dora,
                    )
            if addkeys:
                logger.warning(
                    "The following keys were found in %s, but are not part of the model and are ignored:\n %s.\nThis is most likely an error"
                    % (self.config.init_lora, str(addkeys))
                )
            if misskeys:
                logger.warning(
                    "The following keys were part of the model but not found in %s:\n %s.\nThese keys will be initialized according to the lora weight initialisation. This could be an error, or intended behaviour in case a lora is finetuned with additional keys."
                    % (self.config.init_lora, str(misskeys))
                )

        elif "lycoris" == self.config.lora_type.lower():
            from lycoris import create_lycoris

            with open(self.config.lycoris_config, "r") as f:
                self.lycoris_config = json.load(f)
            multiplier = int(self.lycoris_config["multiplier"])
            linear_dim = int(self.lycoris_config["linear_dim"])
            linear_alpha = int(self.lycoris_config["linear_alpha"])
            apply_preset = self.lycoris_config.get("apply_preset", None)
            if apply_preset is not None and apply_preset != {}:
                LycorisNetwork.apply_preset(apply_preset)

            # Remove the positional arguments we extracted.
            del self.lycoris_config["multiplier"]
            del self.lycoris_config["linear_dim"]
            del self.lycoris_config["linear_alpha"]

            logger.info("Using lycoris training mode")
            self._send_webhook_msg(message="Using lycoris training mode.")

            model_for_lycoris_wrap = None
            if self.transformer is not None:
                model_for_lycoris_wrap = self.transformer
            if self.unet is not None:
                model_for_lycoris_wrap = self.unet

            if self.config.init_lora is not None:
                from lycoris import create_lycoris_from_weights

                self.lycoris_wrapped_network = create_lycoris_from_weights(
                    multiplier,
                    self.config.init_lora,
                    model_for_lycoris_wrap,
                    weights_sd=None,
                    **self.lycoris_config,
                )[0]
            else:
                self.lycoris_wrapped_network = create_lycoris(
                    model_for_lycoris_wrap,
                    multiplier,
                    linear_dim,
                    linear_alpha,
                    **self.lycoris_config,
                )

            self.lycoris_wrapped_network.apply_to()
            setattr(
                self.accelerator,
                "_lycoris_wrapped_network",
                self.lycoris_wrapped_network,
            )
            lycoris_num_params = sum(
                p.numel() for p in self.lycoris_wrapped_network.parameters()
            )
            logger.info(
                f"LyCORIS network has been initialized with {lycoris_num_params:,} parameters"
            )
        self.accelerator.wait_for_everyone()

    def init_post_load_freeze(self):
        if self.config.layer_freeze_strategy == "bitfit":
            from helpers.training.model_freeze import apply_bitfit_freezing

            if self.unet is not None:
                logger.info("Applying BitFit freezing strategy to the U-net.")
                self.unet = apply_bitfit_freezing(
                    unwrap_model(self.accelerator, self.unet), self.config
                )
            if self.transformer is not None:
                logger.warning(
                    "Training DiT models with BitFit is not yet tested, and unexpected results may occur."
                )
                self.transformer = apply_bitfit_freezing(
                    unwrap_model(self.accelerator, self.transformer), self.config
                )

        if self.config.gradient_checkpointing:
            if self.unet is not None:
                unwrap_model(
                    self.accelerator, self.unet
                ).enable_gradient_checkpointing()
            if self.transformer is not None and self.config.model_family != "smoldit":
                unwrap_model(
                    self.accelerator, self.transformer
                ).enable_gradient_checkpointing()
            if self.config.controlnet:
                unwrap_model(
                    self.accelerator, self.controlnet
                ).enable_gradient_checkpointing()
            if (
                hasattr(self.config, "train_text_encoder")
                and self.config.train_text_encoder
            ):
                unwrap_model(
                    self.accelerator, self.text_encoder_1
                ).gradient_checkpointing_enable()
                unwrap_model(
                    self.accelerator, self.text_encoder_2
                ).gradient_checkpointing_enable()

    def _recalculate_training_steps(self):
        # Scheduler and math around the number of training steps.
        if not hasattr(self.config, "overrode_max_train_steps"):
            self.config.overrode_max_train_steps = False
        self.config.total_num_batches = sum(
            [
                len(
                    backend["metadata_backend"] if "metadata_backend" in backend else []
                )
                for _, backend in StateTracker.get_data_backends().items()
            ]
        )
        self.config.num_update_steps_per_epoch = math.ceil(
            self.config.total_num_batches / self.config.gradient_accumulation_steps
        )
        if getattr(self.config, "overrode_max_train_steps", False):
            self.config.max_train_steps = (
                self.config.num_train_epochs * self.config.num_update_steps_per_epoch
            )
            # Afterwards we recalculate our number of training epochs
            self.config.num_train_epochs = math.ceil(
                self.config.max_train_steps / self.config.num_update_steps_per_epoch
            )
            logger.info(
                "After removing any undesired samples and updating cache entries, we have settled on"
                f" {self.config.num_train_epochs} epochs and {self.config.num_update_steps_per_epoch} steps per epoch."
            )
        if self.config.max_train_steps is None or self.config.max_train_steps == 0:
            if (
                self.config.num_train_epochs is None
                or self.config.num_train_epochs == 0
            ):
                raise ValueError(
                    "You must specify either --max_train_steps or --num_train_epochs with a value > 0"
                )
            self.config.max_train_steps = (
                self.config.num_train_epochs * self.config.num_update_steps_per_epoch
            )
            logger.info(
                f"Calculated our maximum training steps at {self.config.max_train_steps} because we have"
                f" {self.config.num_train_epochs} epochs and {self.config.num_update_steps_per_epoch} steps per epoch."
            )
            self.config.overrode_max_train_steps = True
        elif self.config.num_train_epochs is None or self.config.num_train_epochs == 0:
            if self.config.max_train_steps is None or self.config.max_train_steps == 0:
                raise ValueError(
                    "You must specify either --max_train_steps or --num_train_epochs with a value > 0"
                )
            self.config.num_train_epochs = math.ceil(
                self.config.max_train_steps / self.config.num_update_steps_per_epoch
            )
            logger.info(
                f"Calculated our maximum training steps at {self.config.max_train_steps} because we have"
                f" {self.config.num_train_epochs} epochs and {self.config.num_update_steps_per_epoch} steps per epoch."
            )
        if self.lr_scheduler is not None and hasattr(
            self.lr_scheduler, "num_update_steps_per_epoch"
        ):
            self.lr_scheduler.num_update_steps_per_epoch = (
                self.config.num_update_steps_per_epoch
            )
        self.config.total_batch_size = (
            self.config.train_batch_size
            * self.accelerator.num_processes
            * self.config.gradient_accumulation_steps
        )

    def init_optimizer(self):
        logger.info(f"Learning rate: {self.config.learning_rate}")
        extra_optimizer_args = {"lr": self.config.learning_rate}
        # Initialize the optimizer
        optimizer_args_from_config, optimizer_class = (
            determine_optimizer_class_with_config(
                args=self.config,
                use_deepspeed_optimizer=self.config.use_deepspeed_optimizer,
                is_quantized=self.config.is_quantized,
                enable_adamw_bf16=self.config.enable_adamw_bf16,
            )
        )
        extra_optimizer_args.update(optimizer_args_from_config)

        self.params_to_optimize = determine_params_to_optimize(
            args=self.config,
            controlnet=self.controlnet,
            unet=self.unet,
            transformer=self.transformer,
            text_encoder_1=self.text_encoder_1,
            text_encoder_2=self.text_encoder_2,
            model_type_label=self.config.model_type_label,
            lycoris_wrapped_network=self.lycoris_wrapped_network,
        )

        if self.config.use_deepspeed_optimizer:
            self.optimizer = optimizer_class(self.params_to_optimize)
        else:
            logger.info(
                f"Optimizer arguments, weight_decay={self.config.adam_weight_decay} eps={self.config.adam_epsilon}, extra_arguments={extra_optimizer_args}"
            )
            if self.config.train_text_encoder and self.config.text_encoder_lr:
                # changes the learning rate of text_encoder_parameters_one and text_encoder_parameters_two to be
                # --learning_rate
                self.params_to_optimize[1]["lr"] = float(self.config.learning_rate)
                if self.text_encoder_2 is not None:
                    self.params_to_optimize[2]["lr"] = float(self.config.learning_rate)

            self.optimizer = optimizer_class(
                self.params_to_optimize,
                **extra_optimizer_args,
            )

        if (
            is_optimi_available
            and self.config.optimizer_release_gradients
            and "optimi" in self.config.optimizer
        ):
            logger.warning(
                "Marking model for gradient release. This feature is experimental, and may use more VRAM or not work."
            )
            prepare_for_gradient_release(
                (
                    self.controlnet
                    if self.config.controlnet
                    else self.transformer if self.transformer is not None else self.unet
                ),
                self.optimizer,
            )

    def init_lr_scheduler(self):
        self.config.is_schedulefree = is_lr_scheduler_disabled(self.config.optimizer)
        if self.config.is_schedulefree:
            logger.info(
                "Using experimental AdamW ScheduleFree optimiser from Facebook. Experimental due to newly added Kahan summation."
            )
            # we don't use LR schedulers with schedulefree optimisers
            lr_scheduler = None
        if not self.config.use_deepspeed_scheduler and not self.config.is_schedulefree:
            logger.info(
                f"Loading {self.config.lr_scheduler} learning rate scheduler with {self.config.lr_warmup_steps} warmup steps"
            )
            lr_scheduler = get_lr_scheduler(
                self.config,
                self.optimizer,
                self.accelerator,
                logger,
                use_deepspeed_scheduler=False,
            )
        else:
            logger.info(f"Using dummy learning rate scheduler")
            if torch.backends.mps.is_available():
                lr_scheduler = None
            else:
                lr_scheduler = accelerate.utils.DummyScheduler(
                    self.optimizer,
                    total_num_steps=self.config.max_train_steps,
                    warmup_num_steps=self.config.lr_warmup_steps,
                )
        if lr_scheduler is not None:
            if hasattr(lr_scheduler, "num_update_steps_per_epoch"):
                lr_scheduler.num_update_steps_per_epoch = (
                    self.config.num_update_steps_per_epoch
                )
            if hasattr(lr_scheduler, "last_step"):
                lr_scheduler.last_step = self.state.get("global_resume_step", 0)

        return lr_scheduler

    def init_ema_model(self):
        # Create EMA for the unet.
        self.ema_model = None
        if not self.config.use_ema:
            return
        if self.accelerator.is_main_process:
            logger.info("Using EMA. Creating EMAModel.")

            ema_model_cls = None
            if self.unet is not None:
                ema_model_cls = UNet2DConditionModel
            elif self.config.model_family == "pixart_sigma":
                ema_model_cls = PixArtTransformer2DModel
            elif self.config.model_family == "flux":
                ema_model_cls = FluxTransformer2DModel
            else:
                raise ValueError(
                    f"Please open a bug report or disable EMA. Unknown EMA model family: {self.config.model_family}"
                )

            ema_model_config = None
            if self.unet is not None:
                ema_model_config = self.unet.config
            elif self.transformer is not None:
                ema_model_config = self.transformer.config

            self.ema_model = EMAModel(
                self.config,
                self.accelerator,
                parameters=(
                    self.unet.parameters()
                    if self.unet is not None
                    else self.transformer.parameters()
                ),
                model_cls=ema_model_cls,
                model_config=ema_model_config,
                decay=self.config.ema_decay,
                foreach=not self.config.ema_foreach_disable,
            )
            logger.info("EMA model creation complete.")

        self.accelerator.wait_for_everyone()

    def init_hooks(self):
        from helpers.training.save_hooks import SaveHookManager

        self.model_hooks = SaveHookManager(
            args=self.config,
            unet=self.unet,
            transformer=self.transformer,
            ema_model=self.ema_model,
            accelerator=self.accelerator,
            text_encoder_1=self.text_encoder_1,
            text_encoder_2=self.text_encoder_2,
            use_deepspeed_optimizer=self.config.use_deepspeed_optimizer,
        )
        self.accelerator.register_save_state_pre_hook(self.model_hooks.save_model_hook)
        self.accelerator.register_load_state_pre_hook(self.model_hooks.load_model_hook)

    def init_prepare_models(self, lr_scheduler):
        # Prepare everything with our `accelerator`.
        logger.info("Preparing models..")

        # TODO: Is this still needed? Seems like a hack job from January 2024.
        self.train_dataloaders = []
        for _, backend in StateTracker.get_data_backends().items():
            if "train_dataloader" not in backend:
                continue
            self.train_dataloaders.append(backend["train_dataloader"])
            break
        if len(self.train_dataloaders) == 0:
            logger.error("For some reason, no dataloaders were configured.")
            sys.exit(0)
        if self.config.disable_accelerator:
            logger.warning(
                "Because SIMPLETUNER_DISABLE_ACCELERATOR is set, we will not prepare the accelerator."
            )
            return
        logger.info("Loading our accelerator...")
        if torch.backends.mps.is_available():
            self.accelerator.native_amp = False
        self._send_webhook_msg(message="Moving weights to GPU...")
        self._send_webhook_raw(
            structured_data={"message": "Moving weights to GPU"},
            message_type="init_prepare_models_begin",
        )
        primary_model = self.unet if self.unet is not None else self.transformer
        if self.config.controlnet:
            primary_model = self.controlnet
        results = self.accelerator.prepare(
            primary_model, lr_scheduler, self.optimizer, self.train_dataloaders[0]
        )
        if self.config.controlnet:
            self.controlnet = results[0]
        elif self.unet is not None:
            self.unet = results[0]
        elif self.transformer is not None:
            self.transformer = results[0]

        if self.config.unet_attention_slice:
            if torch.backends.mps.is_available():
                logger.warning(
                    "Using attention slicing when training SDXL on MPS can result in NaN errors on the first backward pass. If you run into issues, disable this option and reduce your batch size instead to reduce memory consumption."
                )
            if self.unet is not None:
                self.unet.set_attention_slice("auto")
            if self.transformer is not None:
                self.transformer.set_attention_slice("auto")
        self.lr_scheduler = results[1]
        self.optimizer = results[2]
        # The rest of the entries are dataloaders:
        self.train_dataloaders = [results[3:]]
        if self.config.use_ema and self.ema_model is not None:
            if self.config.ema_device == "accelerator":
                logger.info("Moving EMA model weights to accelerator...")
            self.ema_model.to(
                (
                    self.accelerator.device
                    if self.config.ema_device == "accelerator"
                    else "cpu"
                ),
                dtype=self.config.weight_dtype,
            )

            if self.config.ema_device == "cpu" and not self.config.ema_cpu_only:
                logger.info("Pinning EMA model weights to CPU...")
                try:
                    self.ema_model.pin_memory()
                except Exception as e:
                    self._send_webhook_raw(
                        structured_data={"message": f"Failed to pin EMA to CPU: {e}"},
                        message_type="error",
                    )
                    logger.error(f"Failed to pin EMA model to CPU: {e}")

        idx_count = 0
        for _, backend in StateTracker.get_data_backends().items():
            if idx_count == 0 or "train_dataloader" not in backend:
                continue
            self.train_dataloaders.append(
                self.accelerator.prepare(backend["train_dataloader"])
            )
        idx_count = 0

        if "lora" in self.config.model_type and self.config.train_text_encoder:
            logger.info("Preparing text encoders for training.")
            if self.config.model_family == "sd3":
                logger.info("NOTE: The third text encoder is not trained for SD3.")
            self.text_encoder_1, self.text_encoder_2 = self.accelerator.prepare(
                self.text_encoder_1, self.text_encoder_2
            )
        self._recalculate_training_steps()
        self.accelerator.wait_for_everyone()
        self._send_webhook_raw(
            structured_data={"message": "Completed moving weights to GPU"},
            message_type="init_prepare_models_completed",
        )

    def init_unload_vae(self):
        if self.config.keep_vae_loaded or self.config.vae_cache_ondemand:
            return
        memory_before_unload = self.stats_memory_used()
        self.vae = self.vae.to("cpu")
        del self.vae
        self.vae = None
        for _, backend in StateTracker.get_data_backends().items():
            if "vaecache" in backend:
                backend["vaecache"].vae = None
        reclaim_memory()
        memory_after_unload = self.stats_memory_used()
        memory_saved = memory_after_unload - memory_before_unload
        logger.info(
            f"After nuking the VAE from orbit, we freed {abs(round(memory_saved, 2)) * 1024} MB of VRAM."
        )

    def init_validations(self):
        self.validation = Validation(
            accelerator=self.accelerator,
            unet=self.unet,
            transformer=self.transformer,
            args=self.config,
            validation_prompts=self.validation_prompts,
            validation_shortnames=self.validation_shortnames,
            text_encoder_1=self.text_encoder_1,
            tokenizer=self.tokenizer_1,
            vae_path=self.config.vae_path,
            weight_dtype=self.config.weight_dtype,
            embed_cache=StateTracker.get_default_text_embed_cache(),
            validation_negative_pooled_embeds=self.validation_negative_pooled_embeds,
            validation_negative_prompt_embeds=self.validation_negative_prompt_embeds,
            text_encoder_2=self.text_encoder_2,
            tokenizer_2=self.tokenizer_2,
            text_encoder_3=self.text_encoder_3,
            tokenizer_3=self.tokenizer_3,
            ema_model=self.ema_model,
            vae=self.vae,
            controlnet=self.controlnet if self.config.controlnet else None,
        )
        if not self.config.train_text_encoder:
            self.validation.clear_text_encoders()
        self.init_benchmark_base_model()
        self.accelerator.wait_for_everyone()

    def init_benchmark_base_model(self):
        if self.config.disable_benchmark or self.validation.benchmark_exists(
            "base_model"
        ):
            # if we've disabled it or the benchmark exists, we will not do it again.
            return
        if (
            not self.accelerator.is_main_process
            and not self.config.use_deepspeed_optimizer
        ):
            # on deepspeed, every process has to enter. otherwise, only the main process does.
            return
        logger.info(
            "Benchmarking base model for comparison. Supply `--disable_benchmark: true` to disable this behaviour."
        )
        self._send_webhook_raw(
            structured_data={"message": "Base model benchmark begins"},
            message_type="init_benchmark_base_model_begin",
        )
        if is_lr_scheduler_disabled(self.config.optimizer):
            self.optimizer.eval()
        # we'll run validation on base model if it hasn't already.
        self.validation.run_validations(validation_type="base_model", step=0)
        self.validation.save_benchmark("base_model")
        if is_lr_scheduler_disabled(self.config.optimizer):
            self.optimizer.train()
        self._send_webhook_raw(
            structured_data={"message": "Base model benchmark completed"},
            message_type="init_benchmark_base_model_completed",
        )

    def init_resume_checkpoint(self, lr_scheduler):
        # Potentially load in the weights and states from a previous save
        self.config.total_steps_remaining_at_start = self.config.max_train_steps
        self.state["current_epoch"] = self.state["first_epoch"]
        self.state["global_resume_step"] = self.state["global_step"] = (
            StateTracker.get_global_step()
        )
        StateTracker.set_global_resume_step(self.state["global_resume_step"])
        if not self.config.resume_from_checkpoint:
            return lr_scheduler
        if self.config.resume_from_checkpoint != "latest":
            path = os.path.basename(self.config.resume_from_checkpoint)
        else:
            # Get the most recent checkpoint
            dirs = os.listdir(self.config.output_dir)
            dirs = [d for d in dirs if d.startswith("checkpoint")]
            dirs = sorted(dirs, key=lambda x: int(x.split("-")[1]))
            path = dirs[-1] if len(dirs) > 0 else None

        if path is None:
            logger.info(
                f"Checkpoint '{self.config.resume_from_checkpoint}' does not exist. Starting a new training run."
            )
            self._send_webhook_raw(
                structured_data={
                    "message": "No model to resume. Beginning fresh training run."
                },
                message_type="init_resume_checkpoint",
            )

            self.config.resume_from_checkpoint = None
            return lr_scheduler

        logger.info(f"Resuming from checkpoint {path}")
        self.accelerator.load_state(os.path.join(self.config.output_dir, path))
        try:
            if (
                "constant" == self.config.lr_scheduler
                and not self.config.is_schedulefree
            ):
                for g in self.optimizer.param_groups:
                    if "lr" in g:
                        g["lr"] = torch.tensor(self.config.learning_rate)
                for k, v in lr_scheduler.state_dict().items():
                    if k in ("base_lrs", "_last_lr"):
                        v[0] = self.config.learning_rate
        except Exception as e:
            self._send_webhook_raw(
                structured_data={
                    "message": "Could not update learning rate scheduler LR value."
                },
                message_type="warning",
            )
            logger.error(
                f"Could not update lr_scheduler {self.config.lr_scheduler} learning rate to {self.config.learning_rate} upon resume: {e}"
            )

        self._send_webhook_raw(
            structured_data={"message": f"Resuming model: {path}"},
            message_type="init_resume_checkpoint",
        )
        for _, backend in StateTracker.get_data_backends().items():
            if "sampler" in backend:
                backend["sampler"].load_states(
                    state_path=os.path.join(
                        self.config.output_dir, path, "training_state.json"
                    ),
                )
        self.state["global_resume_step"] = self.state["global_step"] = (
            StateTracker.get_global_step()
        )
        StateTracker.set_global_resume_step(self.state["global_resume_step"])
        training_state_in_ckpt = StateTracker.get_training_state()
        self._send_webhook_raw(
            structured_data=training_state_in_ckpt,
            message_type="init_resume_checkpoint_details",
        )
        logger.debug(f"Training state inside checkpoint: {training_state_in_ckpt}")
        if hasattr(lr_scheduler, "last_step"):
            lr_scheduler.last_step = self.state["global_resume_step"]
        logger.info(f"Resuming from global_step {self.state['global_resume_step']}).")

        # Log the current state of each data backend.
        for _, backend in StateTracker.get_data_backends().items():
            if "sampler" in backend:
                backend["sampler"].log_state()
        # We store the number of dataset resets that have occurred inside the checkpoint.
        self.state["first_epoch"] = StateTracker.get_epoch()
        if self.state["first_epoch"] > 1 or self.state["global_resume_step"] > 1:
            self.config.total_steps_remaining_at_start -= self.state[
                "global_resume_step"
            ]
            logger.debug(
                f"Resuming from epoch {self.state['first_epoch']}, which leaves us with {self.config.total_steps_remaining_at_start}."
            )
        self.state["current_epoch"] = self.state["first_epoch"]
        StateTracker.set_epoch(self.state["current_epoch"])
        if hasattr(lr_scheduler, "last_epoch"):
            lr_scheduler.last_epoch = (
                training_state_in_ckpt.get(
                    "epoch_step", self.state.get("global_resume_step", 1)
                )
                * self.accelerator.num_processes
            )

        if self.state["current_epoch"] > self.config.num_train_epochs + 1:
            logger.info(
                f"Reached the end ({self.state['current_epoch']} epochs) of our training run ({self.config.num_train_epochs} epochs). This run will do zero steps."
            )
        self.accelerator.wait_for_everyone()

        return lr_scheduler

    def init_trackers(self):
        # We need to initialize the trackers we use, and also store our configuration.
        # The trackers initializes automatically on the main process.
        self.guidance_values_table = None
        if self.accelerator.is_main_process:
            # Copy args into public_args:
            public_args = copy.deepcopy(self.config)
            delattr(public_args, "accelerator_project_config")
            delattr(public_args, "process_group_kwargs")
            delattr(public_args, "weight_dtype")
            delattr(public_args, "base_weight_dtype")

            # Hash the contents of public_args to reflect a deterministic ID for a single set of params:
            public_args_hash = hashlib.md5(
                json.dumps(vars(public_args), sort_keys=True).encode("utf-8")
            ).hexdigest()
            project_name = self.config.tracker_project_name or "simpletuner-training"
            tracker_run_name = (
                self.config.tracker_run_name or "simpletuner-training-run"
            )
            self.accelerator.init_trackers(
                project_name,
                config=vars(public_args),
                init_kwargs={
                    "wandb": {
                        "name": tracker_run_name,
                        "id": f"{public_args_hash}",
                        "resume": "allow",
                        "allow_val_change": True,
                    }
                },
            )
            self._send_webhook_raw(
                structured_data=public_args.__dict__,
                message_type="training_config",
            )

    def resume_and_prepare(self):
        self.init_optimizer()
        lr_scheduler = self.init_lr_scheduler()
        self.init_hooks()
        self.init_prepare_models(lr_scheduler=lr_scheduler)
        lr_scheduler = self.init_resume_checkpoint(lr_scheduler=lr_scheduler)
        self.init_post_load_freeze()

    def move_models(self, destination: str = "accelerator"):
        target_device = "cpu"
        if destination == "accelerator":
            target_device = self.accelerator.device
        logger.info(
            f"Moving the {'U-net' if self.unet is not None else 'diffusion transformer'} to GPU in {self.config.weight_dtype if not self.config.is_quantized else self.config.base_model_precision} precision."
        )
        if self.unet is not None:
            if self.config.is_quantized:
                self.unet.to(target_device)
            else:
                self.unet.to(target_device, dtype=self.config.weight_dtype)
        if self.transformer is not None:
            if self.config.is_quantized:
                self.transformer.to(target_device)
            else:
                self.transformer.to(target_device, dtype=self.config.weight_dtype)
        if getattr(self.accelerator, "_lycoris_wrapped_network", None) is not None:
            self.accelerator._lycoris_wrapped_network = (
                self.accelerator._lycoris_wrapped_network.to(
                    target_device, dtype=self.config.weight_dtype
                )
            )
        if (
            self.config.enable_xformers_memory_efficient_attention
            and self.config.model_family
            not in [
                "sd3",
                "pixart_sigma",
                "flux",
                "smoldit",
                "kolors",
            ]
        ):
            logger.info("Enabling xformers memory-efficient attention.")
            if is_xformers_available():
                import xformers  # type: ignore # noqa

                if self.unet is not None:
                    self.unet.enable_xformers_memory_efficient_attention()
                if self.transformer is not None:
                    self.transformer.enable_xformers_memory_efficient_attention()
                if self.config.controlnet:
                    self.controlnet.enable_xformers_memory_efficient_attention()
            else:
                raise ValueError(
                    "xformers is not available. Make sure it is installed correctly"
                )
        elif self.config.enable_xformers_memory_efficient_attention:
            logger.warning(
                "xformers is not enabled, as it is incompatible with this model type."
            )
            self.config.enable_xformers_memory_efficient_attention = False

        if self.config.controlnet:
            self.controlnet.train()
            self.controlnet.to(device=target_device, dtype=self.config.weight_dtype)
            if self.config.train_text_encoder:
                logger.warning(
                    "Unknown results will occur when finetuning the text encoder alongside ControlNet."
                )

    def mark_optimizer_train(self):
        if is_lr_scheduler_disabled(self.config.optimizer) and hasattr(
            self.optimizer, "train"
        ):
            # we typically have to call train() on the optim for schedulefree.
            self.optimizer.train()

    def mark_optimizer_eval(self):
        if is_lr_scheduler_disabled(self.config.optimizer) and hasattr(
            self.optimizer, "eval"
        ):
            # we typically have to call eval() on the optim for schedulefree before saving or running validations.
            self.optimizer.eval()

    def _send_webhook_msg(
        self, message: str, message_level: str = "info", store_response: bool = False
    ):
        if type(message) is not str:
            logger.error(
                f"_send_webhook_msg received {type(message)} type message instead of str."
            )
            return False
        if self.webhook_handler is None or not self.webhook_handler:
            return
        self.webhook_handler.send(
            message=message, message_level=message_level, store_response=store_response
        )

    def _send_webhook_raw(
        self,
        structured_data: dict,
        message_type: str,
        message_level: str = "info",
    ):
        if type(structured_data) is not dict:
            logger.error(
                f"_send_webhook_msg received {type(structured_data)} type message instead of dict."
            )
            return False
        if not self.webhook_handler:
            return
        self.webhook_handler.send_raw(
            structured_data=structured_data,
            message_type=message_type,
            message_level=message_level,
        )

    def _train_initial_msg(self):
        initial_msg = "\n***** Running training *****"
        initial_msg += f"\n-  Num batches = {self.config.total_num_batches}"
        initial_msg += f"\n-  Num Epochs = {self.config.num_train_epochs}"
        initial_msg += f"\n  - Current Epoch = {self.state['first_epoch']}"
        initial_msg += f"\n-  Total train batch size (w. parallel, distributed & accumulation) = {self.config.total_batch_size}"
        initial_msg += f"\n  - Instantaneous batch size per device = {self.config.train_batch_size}"
        initial_msg += f"\n  - Gradient Accumulation steps = {self.config.gradient_accumulation_steps}"
        initial_msg += f"\n-  Total optimization steps = {self.config.max_train_steps}"
        if self.state["global_step"] > 1:
            initial_msg += f"\n  - Steps completed: {self.state['global_step']}"
        initial_msg += f"\n-  Total optimization steps remaining = {max(0, self.config.total_steps_remaining_at_start)}"
        logger.info(initial_msg)
        self._send_webhook_msg(message=initial_msg)
        structured_data = {
            "total_num_batches": self.config.total_num_batches,
            "total_num_epochs": self.config.num_train_epochs,
            "total_num_steps": self.config.max_train_steps,
            "current_epoch": self.state["first_epoch"],
            "total_batch_size": self.config.total_batch_size,
            "micro_batch_size": self.config.train_batch_size,
            "current_step": self.state["global_step"],
            "remaining_num_steps": max(0, self.config.total_steps_remaining_at_start),
        }
        self._send_webhook_raw(
            structured_data=structured_data, message_type="_train_initial_msg"
        )

    def _epoch_rollover(self, epoch):
        if self.state["first_epoch"] == epoch:
            return
        logger.debug(
            f"Just completed epoch {self.state['current_epoch']}. Beginning epoch {epoch}. Starting epoch was {self.state['first_epoch']}. Final epoch will be {self.config.num_train_epochs}"
        )
        for backend_id, backend in StateTracker.get_data_backends().items():
            backend_config = StateTracker.get_data_backend_config(backend_id)
            if (
                backend_config.get("crop")
                and backend_config.get("crop_aspect") == "random"
                and "metadata_backend" in backend
                and not self.config.aspect_bucket_disable_rebuild
            ) or (
                backend_config.get("vae_cache_clear_each_epoch")
                and "vaecache" in backend
            ):
                # when the aspect ratio is random, we need to shuffle the dataset on each epoch.
                if self.accelerator.is_main_process:
                    # we only compute the aspect ratio indices on the main process.
                    # we have to set read_only to False since we're generating a new, un-split list.
                    # otherwise, we can't actually save the new cache to disk.
                    backend["metadata_backend"].read_only = False
                    # this will generate+save the new cache to the storage backend.
                    backend["metadata_backend"].compute_aspect_ratio_bucket_indices(
                        ignore_existing_cache=True
                    )
                self.accelerator.wait_for_everyone()
                logger.info(f"Reloading cache for backend {backend_id}")
                backend["metadata_backend"].reload_cache(set_config=False)
                logger.info("Waiting for other threads to finish..")
                self.accelerator.wait_for_everyone()
                # we'll have to split the buckets between GPUs again now, so that the VAE cache distributes properly.
                logger.info("Splitting buckets across GPUs")
                backend["metadata_backend"].split_buckets_between_processes(
                    gradient_accumulation_steps=self.config.gradient_accumulation_steps
                )
                # we have to rebuild the VAE cache if it exists.
                if "vaecache" in backend:
                    logger.info("Rebuilding VAE cache..")
                    backend["vaecache"].rebuild_cache()
                # no need to manually call metadata_backend.save_cache() here.
        self.state["current_epoch"] = epoch
        StateTracker.set_epoch(epoch)
        if self.config.lr_scheduler == "cosine_with_restarts":
            self.extra_lr_scheduler_kwargs["epoch"] = epoch

    def _exit_on_signal(self):
        if self.should_abort:
            self._send_webhook_raw(
                structured_data={"message": "Aborting training run."},
                message_type="exit",
            )
            raise StopIteration("Training run received abort signal.")

    def abort(self):
        logger.info("Aborting training run.")
        if self.bf is not None:
            self.bf.stop_fetching()
        # we should set should_abort = True on each data backend's vae cache, metadata, and text backend
        for _, backend in StateTracker.get_data_backends().items():
            if "vaecache" in backend:
                logger.debug(f"Aborting VAE cache")
                backend["vaecache"].should_abort = True
            if "metadata_backend" in backend:
                logger.debug(f"Aborting metadata backend")
                backend["metadata_backend"].should_abort = True
            if "text_backend" in backend:
                logger.debug(f"Aborting text backend")
                backend["text_backend"].should_abort = True
            if "sampler" in backend:
                logger.debug(f"Aborting sampler")
                backend["sampler"].should_abort = True
        self.should_abort = True

    def train(self):
        self.init_trackers()
        self._train_initial_msg()

        if self.config.validation_on_startup and self.state["global_step"] <= 1:
            # Just in Case.
            self.mark_optimizer_eval()
            # normal run-of-the-mill validation on startup.
            self.validation.run_validations(validation_type="base_model", step=0)

        self.mark_optimizer_train()

        # Only show the progress bar once on each machine.
        show_progress_bar = True
        if not self.accelerator.is_local_main_process:
            show_progress_bar = False
        progress_bar = tqdm(
            range(0, self.config.max_train_steps),
            disable=not show_progress_bar,
            initial=self.state["global_step"],
            desc=f"Epoch {self.state['first_epoch']}/{self.config.num_train_epochs} Steps",
            ncols=125,
        )
        self.accelerator.wait_for_everyone()

        # Some values that are required to be initialised later.
        step = self.state["global_step"]
        training_luminance_values = []
        current_epoch_step = None
        self.bf, fetch_thread = None, None
        iterator_fn = random_dataloader_iterator

        for epoch in range(self.state["first_epoch"], self.config.num_train_epochs + 1):
            if self.state["current_epoch"] > self.config.num_train_epochs + 1:
                # This might immediately end training, but that's useful for simply exporting the model.
                logger.info(
                    f"Training run is complete ({self.config.num_train_epochs}/{self.config.num_train_epochs} epochs, {self.state['global_step']}/{self.config.max_train_steps} steps)."
                )
                break
            self._epoch_rollover(epoch)
            if self.config.controlnet:
                self.controlnet.train()
                training_models = [self.controlnet]
            else:
                if self.unet is not None:
                    self.unet.train()
                    training_models = [self.unet]
                if self.transformer is not None:
                    self.transformer.train()
                    training_models = [self.transformer]
            if (
                "lora" in self.config.model_type
                and self.config.train_text_encoder
                and "standard" in self.config.lora_type.lower()
            ):
                self.text_encoder_1.train()
                self.text_encoder_2.train()
                training_models.append(self.text_encoder_1)
                training_models.append(self.text_encoder_2)

            if current_epoch_step is not None:
                # We are resetting to the next epoch, if it is not none.
                current_epoch_step = 0
            else:
                # If it's None, we need to calculate the current epoch step based on the current global step.
                current_epoch_step = (
                    self.state["global_step"] % self.config.num_update_steps_per_epoch
                )
            train_backends = {}
            for backend_id, backend in StateTracker.get_data_backends().items():
                if (
                    StateTracker.backend_status(backend_id)
                    or "train_dataloader" not in backend
                ):
                    # Exclude exhausted backends.
                    logger.debug(
                        f"Excluding backend: {backend_id}, as it is exhausted? {StateTracker.backend_status(backend_id)} or not found {('train_dataloader' not in backend)}"
                    )
                    continue
                train_backends[backend_id] = backend["train_dataloader"]
            # Begin dataloader prefetch, if enabled.
            iterator_args = [train_backends]
            if self.config.dataloader_prefetch:
                iterator_args = []
                if self.bf is not None:
                    self.bf.stop_fetching()
                self.bf = BatchFetcher(
                    datasets=train_backends,
                    max_size=self.config.dataloader_prefetch_qlen,
                    step=step,
                )
                if fetch_thread is not None:
                    fetch_thread.join()
                fetch_thread = self.bf.start_fetching()
                iterator_fn = self.bf.next_response

            while True:
                self._exit_on_signal()
                step += 1
                batch = iterator_fn(step, *iterator_args)
                training_logger.debug(f"Iterator: {iterator_fn}")
                if self.config.lr_scheduler == "cosine_with_restarts":
                    self.extra_lr_scheduler_kwargs["step"] = self.state["global_step"]

                if self.accelerator.is_main_process:
                    progress_bar.set_description(
                        f"Epoch {self.state['current_epoch']}/{self.config.num_train_epochs}, Steps"
                    )

                # If we receive a False from the enumerator, we know we reached the next epoch.
                if batch is False:
                    logger.debug(f"Reached the end of epoch {epoch}")
                    break

                if batch is None:
                    import traceback

                    raise ValueError(
                        f"Received a None batch, which is not a good thing. Traceback: {traceback.format_exc()}"
                    )

                # Add the current batch of training data's avg luminance to a list.
                if "batch_luminance" in batch:
                    training_luminance_values.append(batch["batch_luminance"])

                with self.accelerator.accumulate(training_models):
                    training_logger.debug("Sending latent batch to GPU.")
                    latents = batch["latent_batch"].to(
                        self.accelerator.device, dtype=self.config.weight_dtype
                    )

                    # Sample noise that we'll add to the latents - self.config.noise_offset might need to be set to 0.1 by default.
                    noise = torch.randn_like(latents)
                    if not self.config.flow_matching:
                        if self.config.offset_noise:
                            if (
                                self.config.noise_offset_probability == 1.0
                                or random.random()
                                < self.config.noise_offset_probability
                            ):
                                noise = noise + self.config.noise_offset * torch.randn(
                                    latents.shape[0],
                                    latents.shape[1],
                                    1,
                                    1,
                                    device=latents.device,
                                )

                    bsz = latents.shape[0]
                    if int(bsz) != int(self.config.train_batch_size):
                        logger.error(
                            f"Received {bsz} latents, but expected {self.config.train_batch_size}. Processing short batch."
                        )
                    training_logger.debug(f"Working on batch size: {bsz}")
                    if self.config.flow_matching:
                        if not self.config.flux_fast_schedule:
                            # imported from cloneofsimo's minRF trainer: https://github.com/cloneofsimo/minRF
                            # also used by: https://github.com/XLabs-AI/x-flux/tree/main
                            # and: https://github.com/kohya-ss/sd-scripts/commit/8a0f12dde812994ec3facdcdb7c08b362dbceb0f
                            sigmas = torch.sigmoid(
                                self.config.flow_matching_sigmoid_scale
                                * torch.randn((bsz,), device=self.accelerator.device)
                            )
                            sigmas = apply_flux_schedule_shift(
                                self.config, self.noise_scheduler, sigmas, noise
                            )
                        else:
                            # fast schedule can only use these sigmas, and they can be sampled up to batch size times
                            available_sigmas = [
                                1.0,
                                1.0,
                                1.0,
                                1.0,
                                1.0,
                                1.0,
                                1.0,
                                0.75,
                                0.5,
                                0.25,
                            ]
                            sigmas = torch.tensor(
                                random.choices(available_sigmas, k=bsz),
                                device=self.accelerator.device,
                            )
                        timesteps = sigmas * 1000.0
                        sigmas = sigmas.view(-1, 1, 1, 1)
                    else:
                        # Sample a random timestep for each image, potentially biased by the timestep weights.
                        # Biasing the timestep weights allows us to spend less time training irrelevant timesteps.
                        weights = generate_timestep_weights(
                            self.config, self.noise_scheduler.config.num_train_timesteps
                        ).to(self.accelerator.device)
                        # Instead of uniformly sampling the timestep range, we'll split our weights and schedule into bsz number of segments.
                        # This enables more broad sampling and potentially more effective training.
                        if (
                            bsz > 1
                            and not self.config.disable_segmented_timestep_sampling
                        ):
                            timesteps = segmented_timestep_selection(
                                actual_num_timesteps=self.noise_scheduler.config.num_train_timesteps,
                                bsz=bsz,
                                weights=weights,
                                use_refiner_range=StateTracker.is_sdxl_refiner()
                                and not StateTracker.get_args().sdxl_refiner_uses_full_range,
                            ).to(self.accelerator.device)
                        else:
                            timesteps = torch.multinomial(
                                weights, bsz, replacement=True
                            ).long()

                    # Prepare the data for the scatter plot
                    for timestep in timesteps.tolist():
                        self.timesteps_buffer.append(
                            (self.state["global_step"], timestep)
                        )

                    if self.config.input_perturbation != 0 and (
                        not self.config.input_perturbation_steps
                        or self.state["global_step"]
                        < self.config.input_perturbation_steps
                    ):
                        input_perturbation = self.config.input_perturbation
                        if self.config.input_perturbation_steps:
                            input_perturbation *= 1.0 - (
                                self.state["global_step"]
                                / self.config.input_perturbation_steps
                            )
                        input_noise = noise + input_perturbation * torch.randn_like(
                            latents
                        )
                    else:
                        input_noise = noise

                    if self.config.flow_matching:
                        noisy_latents = (1 - sigmas) * latents + sigmas * input_noise
                    else:
                        # Add noise to the latents according to the noise magnitude at each timestep
                        # (this is the forward diffusion process)
                        noisy_latents = self.noise_scheduler.add_noise(
                            latents.float(), input_noise.float(), timesteps
                        ).to(
                            device=self.accelerator.device,
                            dtype=self.config.weight_dtype,
                        )

                    encoder_hidden_states = batch["prompt_embeds"].to(
                        dtype=self.config.weight_dtype, device=self.accelerator.device
                    )
                    training_logger.debug(
                        f"Encoder hidden states: {encoder_hidden_states.shape}"
                    )

                    add_text_embeds = batch["add_text_embeds"]
                    training_logger.debug(
                        f"Pooled embeds: {add_text_embeds.shape if add_text_embeds is not None else None}"
                    )
                    # Get the target for loss depending on the prediction type
                    if self.config.flow_matching:
                        # This is the flow-matching target for vanilla SD3.
                        # If self.config.flow_matching_loss == "diffusion", we will instead use v_prediction (see below)
                        if self.config.flow_matching_loss == "diffusers":
                            target = latents
                        elif self.config.flow_matching_loss == "compatible":
                            target = noise - latents
                    elif self.noise_scheduler.config.prediction_type == "epsilon":
                        target = noise
                    elif (
                        self.noise_scheduler.config.prediction_type == "v_prediction"
                        or (
                            self.config.flow_matching
                            and self.config.flow_matching_loss == "diffusion"
                        )
                    ):
                        # When not using flow-matching, train on velocity prediction objective.
                        target = self.noise_scheduler.get_velocity(
                            latents, noise, timesteps
                        )
                    elif self.noise_scheduler.config.prediction_type == "sample":
                        # We set the target to latents here, but the model_pred will return the noise sample prediction.
                        # We will have to subtract the noise residual from the prediction to get the target sample.
                        target = latents
                    else:
                        raise ValueError(
                            f"Unknown prediction type {self.noise_scheduler.config.prediction_type}"
                            "Supported types are 'epsilon', `sample`, and 'v_prediction'."
                        )

                    # Predict the noise residual and compute loss
                    if self.config.model_family == "sd3":
                        # Even if we're using DDPM process, we don't add in extra kwargs, which are SDXL-specific.
                        added_cond_kwargs = None
                    elif (
                        StateTracker.get_model_family() == "sdxl"
                        or self.config.model_family == "kolors"
                    ):
                        added_cond_kwargs = {
                            "text_embeds": add_text_embeds.to(
                                device=self.accelerator.device,
                                dtype=self.config.weight_dtype,
                            ),
                            "time_ids": batch["batch_time_ids"].to(
                                device=self.accelerator.device,
                                dtype=self.config.weight_dtype,
                            ),
                        }
                    elif (
                        self.config.model_family == "pixart_sigma"
                        or self.config.model_family == "smoldit"
                    ):
                        # pixart requires an input of {"resolution": .., "aspect_ratio": ..}
                        if "batch_time_ids" in batch:
                            added_cond_kwargs = batch["batch_time_ids"]
                        batch["encoder_attention_mask"] = batch[
                            "encoder_attention_mask"
                        ].to(
                            device=self.accelerator.device,
                            dtype=self.config.weight_dtype,
                        )

                    training_logger.debug("Predicting noise residual.")

                    if self.config.controlnet:
                        training_logger.debug(
                            f"Extra conditioning dtype: {batch['conditioning_pixel_values'].dtype}"
                        )
                    if not self.config.disable_accelerator:
                        if self.config.controlnet:
                            # ControlNet conditioning.
                            controlnet_image = batch["conditioning_pixel_values"].to(
                                dtype=self.config.weight_dtype
                            )
                            training_logger.debug(
                                f"Image shape: {controlnet_image.shape}"
                            )
                            down_block_res_samples, mid_block_res_sample = (
                                self.controlnet(
                                    noisy_latents,
                                    timesteps,
                                    encoder_hidden_states=encoder_hidden_states,
                                    added_cond_kwargs=added_cond_kwargs,
                                    controlnet_cond=controlnet_image,
                                    return_dict=False,
                                )
                            )
                            # Predict the noise residual
                            if self.unet is not None:
                                model_pred = self.unet(
                                    noisy_latents,
                                    timesteps,
                                    encoder_hidden_states=encoder_hidden_states,
                                    added_cond_kwargs=added_cond_kwargs,
                                    down_block_additional_residuals=[
                                        sample.to(dtype=self.config.weight_dtype)
                                        for sample in down_block_res_samples
                                    ],
                                    mid_block_additional_residual=mid_block_res_sample.to(
                                        dtype=self.config.weight_dtype
                                    ),
                                    return_dict=False,
                                )[0]
                            if self.transformer is not None:
                                raise Exception(
                                    "ControlNet predictions for transformer models are not yet implemented."
                                )
                        elif self.config.model_family == "flux":
                            # handle guidance
                            packed_noisy_latents = pack_latents(
                                noisy_latents,
                                batch_size=latents.shape[0],
                                num_channels_latents=latents.shape[1],
                                height=latents.shape[2],
                                width=latents.shape[3],
                            )
                            if self.config.flux_guidance_mode == "mobius":
                                guidance_scales = get_mobius_guidance(
                                    self.config,
                                    self.state["global_step"],
                                    self.config.num_update_steps_per_epoch,
                                    latents.shape[0],
                                    self.accelerator.device,
                                )
                            elif self.config.flux_guidance_mode == "constant":
                                guidance_scales = [
                                    float(self.config.flux_guidance_value)
                                ] * latents.shape[0]

                            elif self.config.flux_guidance_mode == "random-range":
                                # Generate a list of random values within the specified range for each latent
                                guidance_scales = [
                                    random.uniform(
                                        self.config.flux_guidance_min,
                                        self.config.flux_guidance_max,
                                    )
                                    for _ in range(latents.shape[0])
                                ]
                            self.guidance_values_list.append(guidance_scales)

                            # Now `guidance` will have different values for each latent in `latents`.
                            transformer_config = None
                            if hasattr(self.transformer, "module"):
                                transformer_config = self.transformer.module.config
                            elif hasattr(self.transformer, "config"):
                                transformer_config = self.transformer.config
                            if transformer_config is not None and getattr(
                                transformer_config, "guidance_embeds", False
                            ):
                                guidance = torch.tensor(
                                    guidance_scales, device=self.accelerator.device
                                )
                            else:
                                guidance = None
                            img_ids = prepare_latent_image_ids(
                                latents.shape[0],
                                latents.shape[2],
                                latents.shape[3],
                                self.accelerator.device,
                                self.config.weight_dtype,
                            )
                            timesteps = (
                                torch.tensor(timesteps)
                                .expand(noisy_latents.shape[0])
                                .to(device=self.accelerator.device)
                                / 1000
                            )

                            text_ids = torch.zeros(
                                packed_noisy_latents.shape[0],
                                batch["prompt_embeds"].shape[1],
                                3,
                            ).to(
                                device=self.accelerator.device,
                                dtype=self.config.base_weight_dtype,
                            )
                            training_logger.debug(
                                "DTypes:"
                                f"\n-> Text IDs shape: {text_ids.shape if hasattr(text_ids, 'shape') else None}, dtype: {text_ids.dtype if hasattr(text_ids, 'dtype') else None}"
                                f"\n-> Image IDs shape: {img_ids.shape if hasattr(img_ids, 'shape') else None}, dtype: {img_ids.dtype if hasattr(img_ids, 'dtype') else None}"
                                f"\n-> Timesteps shape: {timesteps.shape if hasattr(timesteps, 'shape') else None}, dtype: {timesteps.dtype if hasattr(timesteps, 'dtype') else None}"
                                f"\n-> Guidance: {guidance}"
                                f"\n-> Packed Noisy Latents shape: {packed_noisy_latents.shape if hasattr(packed_noisy_latents, 'shape') else None}, dtype: {packed_noisy_latents.dtype if hasattr(packed_noisy_latents, 'dtype') else None}"
                            )

                            flux_transformer_kwargs = {
                                "hidden_states": packed_noisy_latents.to(
                                    dtype=self.config.base_weight_dtype,
                                    device=self.accelerator.device,
                                ),
                                # YiYi notes: divide it by 1000 for now because we scale it by 1000 in the transforme rmodel (we should not keep it but I want to keep the inputs same for the model for testing)
                                "timestep": timesteps,
                                "guidance": guidance,
                                "pooled_projections": batch["add_text_embeds"].to(
                                    device=self.accelerator.device,
                                    dtype=self.config.base_weight_dtype,
                                ),
                                "encoder_hidden_states": batch["prompt_embeds"].to(
                                    device=self.accelerator.device,
                                    dtype=self.config.base_weight_dtype,
                                ),
                                "txt_ids": text_ids.to(
                                    device=self.accelerator.device,
                                    dtype=self.config.base_weight_dtype,
                                ),
                                "img_ids": img_ids,
                                "joint_attention_kwargs": None,
                                "return_dict": False,
                            }
                            if self.config.flux_attention_masked_training:
                                flux_transformer_kwargs["attention_mask"] = batch[
                                    "encoder_attention_mask"
                                ]
                                if flux_transformer_kwargs["attention_mask"] is None:
                                    raise ValueError(
                                        "No attention mask was discovered when attempting validation - this means you need to recreate your text embed cache."
                                    )

                            model_pred = self.transformer(**flux_transformer_kwargs)[0]

                        elif self.config.model_family == "sd3":
                            # Stable Diffusion 3 uses a MM-DiT model where the VAE-produced
                            #  image embeds are passed in with the TE-produced text embeds.
                            model_pred = self.transformer(
                                hidden_states=noisy_latents.to(
                                    device=self.accelerator.device,
                                    dtype=self.config.base_weight_dtype,
                                ),
                                timestep=timesteps,
                                encoder_hidden_states=encoder_hidden_states.to(
                                    device=self.accelerator.device,
                                    dtype=self.config.base_weight_dtype,
                                ),
                                pooled_projections=add_text_embeds.to(
                                    device=self.accelerator.device,
                                    dtype=self.config.weight_dtype,
                                ),
                                return_dict=False,
                            )[0]
                        elif self.config.model_family == "pixart_sigma":
                            model_pred = self.transformer(
                                noisy_latents,
                                encoder_hidden_states=encoder_hidden_states,
                                encoder_attention_mask=batch["encoder_attention_mask"],
                                timestep=timesteps,
                                added_cond_kwargs=added_cond_kwargs,
                                return_dict=False,
                            )[0]
                            model_pred = model_pred.chunk(2, dim=1)[0]
                        elif self.config.model_family == "smoldit":
                            first_latent_shape = noisy_latents.shape
                            height = first_latent_shape[1] * 8
                            width = first_latent_shape[2] * 8
                            grid_height = (
                                height // 8 // self.transformer.config.patch_size
                            )
                            grid_width = (
                                width // 8 // self.transformer.config.patch_size
                            )
                            base_size = 512 // 8 // self.transformer.config.patch_size
                            grid_crops_coords = get_resize_crop_region_for_grid(
                                (grid_height, grid_width), base_size
                            )
                            inputs = {
                                "hidden_states": noisy_latents,
                                "timestep": timesteps,
                                "encoder_hidden_states": encoder_hidden_states,
                                "encoder_attention_mask": batch[
                                    "encoder_attention_mask"
                                ],
                                "image_rotary_emb": get_2d_rotary_pos_embed(
                                    self.transformer.inner_dim
                                    // self.transformer.config.num_attention_heads,
                                    grid_crops_coords,
                                    (grid_height, grid_width),
                                ),
                            }
                            model_pred = self.transformer(**inputs).sample
                        elif self.unet is not None:
                            if self.config.model_family == "legacy":
                                # SD 1.5 or 2.x
                                model_pred = self.unet(
                                    noisy_latents,
                                    timesteps,
                                    encoder_hidden_states,
                                ).sample
                            else:
                                # SDXL, Kolors, other default unet prediction.
                                model_pred = self.unet(
                                    noisy_latents,
                                    timesteps,
                                    encoder_hidden_states,
                                    added_cond_kwargs=added_cond_kwargs,
                                ).sample
                        else:
                            raise Exception(
                                "Unknown error occurred, no prediction could be made."
                            )
                        # if we're quantising with quanto, we need to dequantise the result
                        # if "quanto" in self.config.base_model_precision:
                        #     if hasattr(model_pred, "dequantize") and isinstance(
                        #         model_pred, QTensor
                        #     ):
                        #         model_pred = model_pred.dequantize()

                        if self.config.model_family == "flux":
                            model_pred = unpack_latents(
                                model_pred,
                                height=latents.shape[2] * 8,
                                width=latents.shape[3] * 8,
                                vae_scale_factor=16,
                            )

                    else:
                        # Dummy model prediction for debugging.
                        model_pred = torch.randn_like(noisy_latents)

                    # x-prediction requires that we now subtract the noise residual from the prediction to get the target sample.
                    if (
                        hasattr(self.noise_scheduler, "config")
                        and hasattr(self.noise_scheduler.config, "prediction_type")
                        and self.noise_scheduler.config.prediction_type == "sample"
                    ):
                        model_pred = model_pred - noise

                    if self.config.flow_matching:
                        loss = torch.mean(
                            ((model_pred.float() - target.float()) ** 2).reshape(
                                target.shape[0], -1
                            ),
                            1,
                        ).mean()
                    elif self.config.snr_gamma is None or self.config.snr_gamma == 0:
                        training_logger.debug("Calculating loss")
                        loss = self.config.snr_weight * F.mse_loss(
                            model_pred.float(), target.float(), reduction="mean"
                        )
                    else:
                        # Compute loss-weights as per Section 3.4 of https://arxiv.org/abs/2303.09556.
                        # Since we predict the noise instead of x_0, the original formulation is slightly changed.
                        # This is discussed in Section 4.2 of the same paper.
                        training_logger.debug("Using min-SNR loss")
                        snr = compute_snr(timesteps, self.noise_scheduler)
                        snr_divisor = snr
                        if (
                            self.noise_scheduler.config.prediction_type
                            == "v_prediction"
                            or (
                                self.config.flow_matching
                                and self.config.flow_matching_loss == "diffusion"
                            )
                        ):
                            snr_divisor = snr + 1

                        training_logger.debug(
                            "Calculating MSE loss weights using SNR as divisor"
                        )
                        mse_loss_weights = (
                            torch.stack(
                                [
                                    snr,
                                    self.config.snr_gamma * torch.ones_like(timesteps),
                                ],
                                dim=1,
                            ).min(dim=1)[0]
                            / snr_divisor
                        )

                        # We first calculate the original loss. Then we mean over the non-batch dimensions and
                        # rebalance the sample-wise losses with their respective loss weights.
                        # Finally, we take the mean of the rebalanced loss.
                        loss = F.mse_loss(
                            model_pred.float(), target.float(), reduction="none"
                        )
                        loss = (
                            loss.mean(dim=list(range(1, len(loss.shape))))
                            * mse_loss_weights
                        ).mean()

                    # Gather the losses across all processes for logging (if we use distributed training).
                    avg_loss = self.accelerator.gather(
                        loss.repeat(self.config.train_batch_size)
                    ).mean()
                    self.train_loss += (
                        avg_loss.item() / self.config.gradient_accumulation_steps
                    )

                    # Backpropagate
                    if not self.config.disable_accelerator:
                        training_logger.debug("Backwards pass.")
                        self.accelerator.backward(loss)

                        if (
                            self.config.optimizer != "adam_bfloat16"
                            and self.config.gradient_precision == "fp32"
                        ):
                            # After backward, convert gradients to fp32 for stable accumulation
                            for param in self.params_to_optimize:
                                if param.grad is not None:
                                    param.grad.data = param.grad.data.to(torch.float32)

                        grad_norm = None
                        if (
                            self.accelerator.sync_gradients
                            and self.config.optimizer != "optimi-stableadamw"
                            and self.config.max_grad_norm > 0
                        ):
                            # StableAdamW does not need clipping, similar to Adafactor.
                            grad_norm = self.accelerator.clip_grad_norm_(
                                self.params_to_optimize, self.config.max_grad_norm
                            )
                        training_logger.debug("Stepping components forward.")
                        if self.config.optimizer_release_gradients:
                            step_offset = 0  # simpletuner indexes steps from 1.
                            should_not_release_gradients = (
                                step + step_offset
                            ) % self.config.gradient_accumulation_steps != 0
                            training_logger.debug(
                                f"step: {step}, should_not_release_gradients: {should_not_release_gradients}, self.config.optimizer_release_gradients: {self.config.optimizer_release_gradients}"
                            )
                            self.optimizer.optimizer_accumulation = (
                                should_not_release_gradients
                            )
                        else:
                            self.optimizer.step()
                        self.optimizer.zero_grad(
                            set_to_none=self.config.set_grads_to_none
                        )

                # Checks if the accelerator has performed an optimization step behind the scenes
                wandb_logs = {}
                if self.accelerator.sync_gradients:
                    try:
                        if self.config.is_schedulefree:
                            # hackjob method of retrieving LR from accelerated optims
                            self.lr = StateTracker.get_last_lr()
                        else:
                            self.lr_scheduler.step(**self.extra_lr_scheduler_kwargs)
                            self.lr = self.lr_scheduler.get_last_lr()[0]
                    except Exception as e:
                        logger.error(
                            f"Failed to get the last learning rate from the scheduler. Error: {e}"
                        )
                    wandb_logs = {
                        "train_loss": self.train_loss,
                        "optimization_loss": loss,
                        "learning_rate": self.lr,
                        "epoch": epoch,
                    }
                    if self.config.model_family == "flux" and self.guidance_values_list:
                        # avg the values
                        guidance_values = torch.tensor(self.guidance_values_list).mean()
                        wandb_logs["mean_cfg"] = guidance_values.item()
                        self.guidance_values_list = []
                    if grad_norm is not None:
                        wandb_logs["grad_norm"] = grad_norm
                    progress_bar.update(1)
                    self.state["global_step"] += 1
                    current_epoch_step += 1
                    StateTracker.set_global_step(self.state["global_step"])

                    ema_decay_value = "None (EMA not in use)"
                    if self.config.use_ema:
                        if self.ema_model is not None:
                            training_logger.debug("Stepping EMA forward")
                            self.ema_model.step(
                                parameters=(
                                    self.unet.parameters()
                                    if self.unet is not None
                                    else self.transformer.parameters()
                                ),
                                global_step=self.state["global_step"],
                            )
                            wandb_logs["ema_decay_value"] = self.ema_model.get_decay()
                        self.accelerator.wait_for_everyone()

                    # Log scatter plot to wandb
                    if (
                        self.config.report_to == "wandb"
                        and self.accelerator.is_main_process
                    ):
                        # Prepare the data for the scatter plot
                        data = [
                            [iteration, timestep]
                            for iteration, timestep in self.timesteps_buffer
                        ]
                        table = wandb.Table(
                            data=data, columns=["global_step", "timestep"]
                        )
                        wandb_logs["timesteps_scatter"] = wandb.plot.scatter(
                            table,
                            "global_step",
                            "timestep",
                            title="Timestep distribution by step",
                        )

                    # Clear buffers
                    self.timesteps_buffer = []

                    # Average out the luminance values of each batch, so that we can store that in this step.
                    avg_training_data_luminance = sum(training_luminance_values) / len(
                        training_luminance_values
                    )
                    wandb_logs["train_luminance"] = avg_training_data_luminance

                    logger.debug(
                        f"Step {self.state['global_step']} of {self.config.max_train_steps}: loss {loss.item()}, lr {self.lr}, epoch {epoch}/{self.config.num_train_epochs}, ema_decay_value {ema_decay_value}, train_loss {self.train_loss}"
                    )
                    self.accelerator.log(
                        wandb_logs,
                        step=self.state["global_step"],
                    )
                    webhook_pending_msg = f"Step {self.state['global_step']} of {self.config.max_train_steps}: loss {round(loss.item(), 4)}, lr {self.lr}, epoch {epoch}/{self.config.num_train_epochs}, ema_decay_value {ema_decay_value}, train_loss {round(self.train_loss, 4)}"

                    # Reset some values for the next go.
                    training_luminance_values = []
                    self.train_loss = 0.0

                    if (
                        self.config.webhook_reporting_interval is not None
                        and self.state["global_step"]
                        % self.config.webhook_reporting_interval
                        == 0
                    ):
                        structured_data = {
                            "state": self.state,
                            "loss": round(self.train_loss, 4),
                            "learning_rate": self.lr,
                            "epoch": epoch,
                            "final_epoch": self.config.num_train_epochs,
                        }
                        self._send_webhook_raw(
                            structured_data=structured_data, message_type="train"
                        )
                    if self.state["global_step"] % self.config.checkpointing_steps == 0:
                        self._send_webhook_msg(
                            message=f"Checkpoint: `{webhook_pending_msg}`",
                            message_level="info",
                        )
                        if self.accelerator.is_main_process:
                            # _before_ saving state, check if this save would set us over the `checkpoints_total_limit`
                            if self.config.checkpoints_total_limit is not None:
                                checkpoints = os.listdir(self.config.output_dir)
                                checkpoints = [
                                    d for d in checkpoints if d.startswith("checkpoint")
                                ]
                                checkpoints = sorted(
                                    checkpoints, key=lambda x: int(x.split("-")[1])
                                )

                                # before we save the new checkpoint, we need to have at _most_ `checkpoints_total_limit - 1` checkpoints
                                if (
                                    len(checkpoints)
                                    >= self.config.checkpoints_total_limit
                                ):
                                    num_to_remove = (
                                        len(checkpoints)
                                        - self.config.checkpoints_total_limit
                                        + 1
                                    )
                                    removing_checkpoints = checkpoints[0:num_to_remove]
                                    logger.debug(
                                        f"{len(checkpoints)} checkpoints already exist, removing {len(removing_checkpoints)} checkpoints"
                                    )
                                    logger.debug(
                                        f"removing checkpoints: {', '.join(removing_checkpoints)}"
                                    )

                                    for removing_checkpoint in removing_checkpoints:
                                        removing_checkpoint = os.path.join(
                                            self.config.output_dir, removing_checkpoint
                                        )
                                        shutil.rmtree(removing_checkpoint)

                        if (
                            self.accelerator.is_main_process
                            or self.config.use_deepspeed_optimizer
                        ):
                            save_path = os.path.join(
                                self.config.output_dir,
                                f"checkpoint-{self.state['global_step']}",
                            )
                            print("\n")
                            # schedulefree optim needs the optimizer to be in eval mode to save the state (and then back to train after)
                            self.mark_optimizer_eval()
                            self.accelerator.save_state(save_path)
                            self.mark_optimizer_train()
                            for _, backend in StateTracker.get_data_backends().items():
                                if "sampler" in backend:
                                    logger.debug(f"Backend: {backend}")
                                    backend["sampler"].save_state(
                                        state_path=os.path.join(
                                            save_path, "training_state.json"
                                        ),
                                    )

                    if (
                        self.config.accelerator_cache_clear_interval is not None
                        and self.state["global_step"]
                        % self.config.accelerator_cache_clear_interval
                        == 0
                    ):
                        reclaim_memory()

                logs = {
                    "step_loss": loss.detach().item(),
                    "lr": float(self.lr),
                }
                if "mean_cfg" in wandb_logs:
                    logs["mean_cfg"] = wandb_logs["mean_cfg"]

                progress_bar.set_postfix(**logs)
                self.mark_optimizer_eval()
                self.validation.run_validations(
                    validation_type="intermediary", step=step
                )
                self.mark_optimizer_train()
                if (
                    self.config.push_to_hub
                    and self.config.push_checkpoints_to_hub
                    and self.state["global_step"] % self.config.checkpointing_steps == 0
                    and step % self.config.gradient_accumulation_steps == 0
                    and self.state["global_step"] > self.state["global_resume_step"]
                ):
                    if self.accelerator.is_main_process:
                        try:
                            self.hub_manager.upload_latest_checkpoint(
                                validation_images=self.validation.validation_images,
                                webhook_handler=self.webhook_handler,
                            )
                        except Exception as e:
                            logger.error(
                                f"Error uploading to hub: {e}, continuing training."
                            )
                self.accelerator.wait_for_everyone()

                if (
                    self.state["global_step"] >= self.config.max_train_steps
                    or epoch > self.config.num_train_epochs
                ):
                    logger.info(
                        f"Training has completed."
                        f"\n -> global_step = {self.state['global_step']}, max_train_steps = {self.config.max_train_steps}, epoch = {epoch}, num_train_epochs = {self.config.num_train_epochs}",
                    )
                    break
            if (
                self.state["global_step"] >= self.config.max_train_steps
                or epoch > self.config.num_train_epochs
            ):
                logger.info(
                    f"Exiting training loop. Beginning model unwind at epoch {epoch}, step {self.state['global_step']}"
                )
                break

        # Create the pipeline using the trained modules and save it.
        self.accelerator.wait_for_everyone()
        if self.accelerator.is_main_process:
            self.mark_optimizer_eval()
            validation_images = self.validation.run_validations(
                validation_type="final",
                step=self.state["global_step"],
                force_evaluation=True,
                skip_execution=True,
            ).validation_images
            if self.unet is not None:
                self.unet = unwrap_model(self.accelerator, self.unet)
            if self.transformer is not None:
                self.transformer = unwrap_model(self.accelerator, self.transformer)
            if (
                "lora" in self.config.model_type
                and "standard" == self.config.lora_type.lower()
            ):
                if self.transformer is not None:
                    transformer_lora_layers = get_peft_model_state_dict(
                        self.transformer
                    )
                elif self.unet is not None:
                    unet_lora_layers = convert_state_dict_to_diffusers(
                        get_peft_model_state_dict(self.unet)
                    )
                else:
                    raise Exception(
                        "Couldn't locate the unet or transformer model for export."
                    )

                if self.config.train_text_encoder:
                    self.text_encoder_1 = self.accelerator.unwrap_model(
                        self.text_encoder_1
                    )
                    self.text_encoder_lora_layers = convert_state_dict_to_diffusers(
                        get_peft_model_state_dict(self.text_encoder_1)
                    )
                    if self.text_encoder_2 is not None:
                        self.text_encoder_2 = self.accelerator.unwrap_model(
                            self.text_encoder_2
                        )
                        text_encoder_2_lora_layers = convert_state_dict_to_diffusers(
                            get_peft_model_state_dict(self.text_encoder_2)
                        )
                        if self.text_encoder_3 is not None:
                            text_encoder_3 = self.accelerator.unwrap_model(
                                self.text_encoder_3
                            )
                else:
                    text_encoder_lora_layers = None
                    text_encoder_2_lora_layers = None

                if self.config.model_family == "flux":
                    from diffusers.pipelines import FluxPipeline

                    FluxPipeline.save_lora_weights(
                        save_directory=self.config.output_dir,
                        transformer_lora_layers=transformer_lora_layers,
                        text_encoder_lora_layers=text_encoder_lora_layers,
                    )
                elif self.config.model_family == "sd3":
                    StableDiffusion3Pipeline.save_lora_weights(
                        save_directory=self.config.output_dir,
                        transformer_lora_layers=transformer_lora_layers,
                        text_encoder_lora_layers=text_encoder_lora_layers,
                        text_encoder_2_lora_layers=text_encoder_2_lora_layers,
                    )
                else:
                    StableDiffusionXLPipeline.save_lora_weights(
                        save_directory=self.config.output_dir,
                        unet_lora_layers=unet_lora_layers,
                        text_encoder_lora_layers=text_encoder_lora_layers,
                        text_encoder_2_lora_layers=text_encoder_2_lora_layers,
                    )

                del self.unet
                del self.transformer
                del text_encoder_lora_layers
                del text_encoder_2_lora_layers
                reclaim_memory()
            elif (
                "lora" in self.config.model_type
                and "lycoris" == self.config.lora_type.lower()
            ):
                if (
                    self.accelerator.is_main_process
                    or self.config.use_deepspeed_optimizer
                ):
                    logger.info(
                        f"Saving final LyCORIS checkpoint to {self.config.output_dir}"
                    )
                    # Save final LyCORIS checkpoint.
                    if (
                        getattr(self.accelerator, "_lycoris_wrapped_network", None)
                        is not None
                    ):
                        from helpers.publishing.huggingface import (
                            LORA_SAFETENSORS_FILENAME,
                        )

                        self.accelerator._lycoris_wrapped_network.save_weights(
                            os.path.join(
                                self.config.output_dir, LORA_SAFETENSORS_FILENAME
                            ),
                            list(
                                self.accelerator._lycoris_wrapped_network.parameters()
                            )[0].dtype,
                            {
                                "lycoris_config": json.dumps(self.lycoris_config)
                            },  # metadata
                        )
                        shutil.copy2(
                            self.config.lycoris_config,
                            os.path.join(self.config.output_dir, "lycoris_config.json"),
                        )

            elif self.config.use_ema:
                if self.unet is not None:
                    self.ema_model.copy_to(self.unet.parameters())
                if self.transformer is not None:
                    self.ema_model.copy_to(self.transformer.parameters())

            if self.config.model_type == "full":
                # Now we build a full SDXL Pipeline to export the model with.
                if self.config.model_family == "sd3":
                    self.pipeline = StableDiffusion3Pipeline.from_pretrained(
                        self.config.pretrained_model_name_or_path,
                        text_encoder=self.text_encoder_1
                        or (
                            self.text_encoder_cls_1.from_pretrained(
                                self.config.pretrained_model_name_or_path,
                                subfolder="text_encoder",
                                revision=self.config.revision,
                                variant=self.config.variant,
                            )
                            if self.config.save_text_encoder
                            else None
                        ),
                        tokenizer=self.tokenizer_1,
                        text_encoder_2=self.text_encoder_2
                        or (
                            self.text_encoder_cls_2.from_pretrained(
                                self.config.pretrained_model_name_or_path,
                                subfolder="text_encoder_2",
                                revision=self.config.revision,
                                variant=self.config.variant,
                            )
                            if self.config.save_text_encoder
                            else None
                        ),
                        tokenizer_2=self.tokenizer_2,
                        text_encoder_3=self.text_encoder_3
                        or (
                            self.text_encoder_cls_3.from_pretrained(
                                self.config.pretrained_model_name_or_path,
                                subfolder="text_encoder_3",
                                revision=self.config.revision,
                                variant=self.config.variant,
                            )
                            if self.config.save_text_encoder
                            else None
                        ),
                        tokenizer_3=self.tokenizer_3,
                        vae=self.vae
                        or (
                            AutoencoderKL.from_pretrained(
                                self.config.vae_path,
                                subfolder=(
                                    "vae"
                                    if self.config.pretrained_vae_model_name_or_path
                                    is None
                                    else None
                                ),
                                revision=self.config.revision,
                                variant=self.config.variant,
                                force_upcast=False,
                            )
                        ),
                        transformer=self.transformer,
                    )
                    if (
                        self.config.flow_matching
                        and self.config.flow_matching_loss == "diffusion"
                    ):
                        # Diffusion-based SD3 is currently fixed to a Euler v-prediction schedule.
                        self.pipeline.scheduler = SCHEDULER_NAME_MAP[
                            "euler"
                        ].from_pretrained(
                            self.config.pretrained_model_name_or_path,
                            revision=self.config.revision,
                            subfolder="scheduler",
                            prediction_type="v_prediction",
                            timestep_spacing=self.config.training_scheduler_timestep_spacing,
                            rescale_betas_zero_snr=self.config.rescale_betas_zero_snr,
                        )
                        logger.debug(
                            f"Setting scheduler to Euler for SD3. Config: {self.pipeline.scheduler.config}"
                        )
                elif self.config.model_family == "flux":
                    from diffusers.pipelines import FluxPipeline

                    self.pipeline = FluxPipeline.from_pretrained(
                        self.config.pretrained_model_name_or_path,
                        transformer=self.transformer,
                        text_encoder=self.text_encoder_1
                        or (
                            self.text_encoder_cls_1.from_pretrained(
                                self.config.pretrained_model_name_or_path,
                                subfolder="text_encoder",
                                revision=self.config.revision,
                                variant=self.config.variant,
                            )
                            if self.config.save_text_encoder
                            else None
                        ),
                        tokenizer=self.tokenizer_1,
                        vae=self.vae,
                    )
                elif self.config.model_family == "legacy":
                    from diffusers import StableDiffusionPipeline

                    self.pipeline = StableDiffusionPipeline.from_pretrained(
                        self.config.pretrained_model_name_or_path,
                        text_encoder=self.text_encoder_1
                        or (
                            self.text_encoder_cls_1.from_pretrained(
                                self.config.pretrained_model_name_or_path,
                                subfolder="text_encoder",
                                revision=self.config.revision,
                                variant=self.config.variant,
                            )
                            if self.config.save_text_encoder
                            else None
                        ),
                        tokenizer=self.tokenizer_1,
                        vae=self.vae
                        or (
                            AutoencoderKL.from_pretrained(
                                self.config.vae_path,
                                subfolder=(
                                    "vae"
                                    if self.config.pretrained_vae_model_name_or_path
                                    is None
                                    else None
                                ),
                                revision=self.config.revision,
                                variant=self.config.variant,
                                force_upcast=False,
                            )
                        ),
                        unet=self.unet,
                        torch_dtype=self.config.weight_dtype,
                    )
                elif self.config.model_family == "smoldit":
                    from helpers.models.smoldit import SmolDiTPipeline

                    self.pipeline = SmolDiTPipeline(
                        text_encoder=self.text_encoder_1
                        or (
                            self.text_encoder_cls_1.from_pretrained(
                                self.config.pretrained_model_name_or_path,
                                subfolder="text_encoder",
                                revision=self.config.revision,
                                variant=self.config.variant,
                            )
                            if self.config.save_text_encoder
                            else None
                        ),
                        tokenizer=self.tokenizer_1,
                        vae=self.vae
                        or (
                            AutoencoderKL.from_pretrained(
                                self.config.vae_path,
                                subfolder=(
                                    "vae"
                                    if self.config.pretrained_vae_model_name_or_path
                                    is None
                                    else None
                                ),
                                revision=self.config.revision,
                                variant=self.config.variant,
                                force_upcast=False,
                            )
                        ),
                        transformer=self.transformer,
                        scheduler=None,
                    )

                else:
                    sdxl_pipeline_cls = StableDiffusionXLPipeline
                    if self.config.model_family == "kolors":
                        from helpers.kolors.pipeline import KolorsPipeline

                        sdxl_pipeline_cls = KolorsPipeline
                    self.pipeline = sdxl_pipeline_cls.from_pretrained(
                        self.config.pretrained_model_name_or_path,
                        text_encoder=(
                            self.text_encoder_cls_1.from_pretrained(
                                self.config.pretrained_model_name_or_path,
                                subfolder="text_encoder",
                                revision=self.config.revision,
                                variant=self.config.variant,
                            )
                            if self.config.save_text_encoder
                            else None
                        ),
                        text_encoder_2=(
                            self.text_encoder_cls_2.from_pretrained(
                                self.config.pretrained_model_name_or_path,
                                subfolder="text_encoder_2",
                                revision=self.config.revision,
                                variant=self.config.variant,
                            )
                            if self.config.save_text_encoder
                            else None
                        ),
                        tokenizer=self.tokenizer_1,
                        tokenizer_2=self.tokenizer_2,
                        vae=StateTracker.get_vae()
                        or AutoencoderKL.from_pretrained(
                            self.config.vae_path,
                            subfolder=(
                                "vae"
                                if self.config.pretrained_vae_model_name_or_path is None
                                else None
                            ),
                            revision=self.config.revision,
                            variant=self.config.variant,
                            force_upcast=False,
                        ),
                        unet=self.unet,
                        revision=self.config.revision,
                        add_watermarker=self.config.enable_watermark,
                        torch_dtype=self.config.weight_dtype,
                    )
                if (
                    not self.config.flow_matching
                    and self.config.validation_noise_scheduler is not None
                ):
                    self.pipeline.scheduler = SCHEDULER_NAME_MAP[
                        self.config.validation_noise_scheduler
                    ].from_pretrained(
                        self.config.pretrained_model_name_or_path,
                        revision=self.config.revision,
                        subfolder="scheduler",
                        prediction_type=self.config.prediction_type,
                        timestep_spacing=self.config.training_scheduler_timestep_spacing,
                        rescale_betas_zero_snr=self.config.rescale_betas_zero_snr,
                    )
                self.pipeline.save_pretrained(
                    os.path.join(self.config.output_dir, "pipeline"),
                    safe_serialization=True,
                )

            if self.config.push_to_hub and self.accelerator.is_main_process:
                self.hub_manager.upload_model(validation_images, self.webhook_handler)
        self.accelerator.end_training()<|MERGE_RESOLUTION|>--- conflicted
+++ resolved
@@ -158,6 +158,7 @@
         self.lycoris_wrapped_network = None
         self.lycoris_config = None
         self.lr_scheduler = None
+        self.webhook_handler = None
         self.should_abort = False
 
     def _config_to_obj(self, config):
@@ -256,7 +257,6 @@
             )
 
             raise e
-
 
     def _initialize_components_with_signal_check(self, initializers):
         """
@@ -615,11 +615,6 @@
 
             raise e
 
-<<<<<<< HEAD
-=======
-            raise e
-
->>>>>>> 4dd81a2d
         self.init_validation_prompts()
         # We calculate the number of steps per epoch by dividing the number of images by the effective batch divisor.
         # Gradient accumulation steps mean that we only update the model weights every /n/ steps.
