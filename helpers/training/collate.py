import torch
import logging
import concurrent.futures
import numpy as np
from os import environ
from helpers.training.state_tracker import StateTracker
from helpers.training.multi_process import rank_info, _get_rank
from helpers.image_manipulation.training_sample import TrainingSample
from concurrent.futures import ThreadPoolExecutor
from collections import defaultdict

logger = logging.getLogger("collate_fn")
logger.setLevel(
    environ.get("SIMPLETUNER_COLLATE_LOG_LEVEL", "INFO")
    if _get_rank() == 0
    else "ERROR"
)
rank_text = rank_info()
from torchvision.transforms import ToTensor

# Convert PIL Image to PyTorch Tensor
to_tensor = ToTensor()


def debug_log(msg: str):
    logger.debug(f"{rank_text}{msg}")


def compute_time_ids(
    intermediary_size: tuple,
    target_size: tuple,
    weight_dtype,
    vae_downscale_factor: int = 8,
    crop_coordinates: list = None,
):
    if intermediary_size is None or target_size is None:
        raise Exception(
            f"Cannot continue, the intermediary_size or target_size were not provided: {intermediary_size}, {target_size}"
        )
    logger.debug(
        f"Computing time ids for:"
        f"\n-> intermediary_size = {intermediary_size}"
        f"\n-> target_size = {target_size}"
    )
    # The dimensions of tensors are "transposed", as:
    # (batch_size, height, width)
    # An image would look like:
    # (width, height)
    # SDXL conditions are:
    # [h, w, h, w, h, w]
    original_width = intermediary_size[0]
    original_height = intermediary_size[1]
    target_width = int(target_size[2] * vae_downscale_factor)
    target_height = int(target_size[1] * vae_downscale_factor)
    final_target_size = (target_height, target_width)
    if original_width is None:
        raise ValueError("Original width must be specified.")
    if original_height is None:
        raise ValueError("Original height must be specified.")
    if crop_coordinates is None:
        raise ValueError("Crop coordinates were not collected during collate.")
    if StateTracker.is_sdxl_refiner():
        fake_aesthetic_score = StateTracker.get_args().data_aesthetic_score
        add_time_ids = list(
            (original_height, original_width)
            + tuple(crop_coordinates)
            + (fake_aesthetic_score,)
        )
    else:
        add_time_ids = list(
            (original_height, original_width)
            + tuple(crop_coordinates)
            + final_target_size
        )

    add_time_ids = torch.tensor([add_time_ids], dtype=weight_dtype)
    logger.debug(
        f"compute_time_ids returning {add_time_ids.shape} shaped time ids: {add_time_ids}"
    )
    return add_time_ids


def extract_filepaths(examples):
    filepaths = []
    for example in examples:
        filepaths.append(example["image_path"])
    return filepaths


def fetch_pixel_values(fp, data_backend_id: str, model):
    """Worker method to fetch pixel values for a single image."""
    debug_log(
        f" -> pull pixels for fp {fp} from cache via data backend {data_backend_id}"
    )
    data_backend = StateTracker.get_data_backend(data_backend_id)
    image = data_backend["data_backend"].read_image(fp)
    training_sample = TrainingSample(
        image=image, data_backend_id=data_backend_id, model=model
    )
    return training_sample.prepare(return_tensor=True).image


def fetch_latent(fp, data_backend_id: str):
    """Worker method to fetch latent for a single image."""
    debug_log(
        f" -> pull latents for fp {fp} from cache via data backend {data_backend_id}"
    )
    latent = StateTracker.get_vaecache(id=data_backend_id).retrieve_from_cache(fp)

    # Move to CPU and pin memory if it's not on the GPU
    if not torch.backends.mps.is_available():
        debug_log(" -> push latents to GPU via pinned memory")
        if isinstance(latent, dict):
            latent["latents"] = latent["latents"].to("cpu").pin_memory()
        else:
            latent = latent.to("cpu").pin_memory()
    return latent


def deepfloyd_pixels(filepaths, data_backend_id: str, model):
    """DeepFloyd doesn't use the VAE. We retrieve, normalise, and stack the pixel tensors directly."""
    # Use a thread pool to fetch latents concurrently
    try:
        with concurrent.futures.ThreadPoolExecutor() as executor:
            pixels = list(
                executor.map(
                    fetch_pixel_values,
                    filepaths,
                    [data_backend_id] * len(filepaths),
                    [model] * len(filepaths),
                )
            )
    except Exception as e:
        logger.error(f"(id={data_backend_id}) Error while computing pixels: {e}")
        raise
    pixels = torch.stack(pixels)
    pixels = pixels.to(memory_format=torch.contiguous_format).float()

    return pixels


def fetch_conditioning_pixel_values(
    fp, training_fp, conditioning_data_backend_id: str, training_data_backend_id: str
):
    """Worker method to fetch pixel values for a single image."""
    # Retrieve data backends
    conditioning_data_backend = StateTracker.get_data_backend(
        conditioning_data_backend_id
    )
    training_data_backend = StateTracker.get_data_backend(training_data_backend_id)

    # Use the provided training file path directly
    training_sample = TrainingSample.from_image_path(
        image_path=training_fp,
        data_backend_id=training_data_backend_id,
    )

    conditioning_sample = TrainingSample.from_image_path(
        image_path=fp,
        data_backend_id=conditioning_data_backend_id,
    )

    # Prepare the conditioning sample to match the training sample
    prepared_like = conditioning_sample.prepare_like(
        training_sample, return_tensor=True
    ).image

    return prepared_like


def conditioning_pixels(
    filepaths,
    training_filepaths,
    conditioning_data_backend_id: str,
    training_data_backend_id: str,
):
    """For pixel-based conditioning images that must be prepared matching a paired image's metadata.."""
    try:
        with concurrent.futures.ThreadPoolExecutor() as executor:
            pixels = list(
                executor.map(
                    fetch_conditioning_pixel_values,
                    filepaths,
                    training_filepaths,
                    [conditioning_data_backend_id] * len(filepaths),
                    [training_data_backend_id] * len(filepaths),
                )
            )
    except Exception as e:
        logger.error(
            f"(conditioning_data_backend_id={conditioning_data_backend_id}) Error while retrieving or transforming pixels (training data id={training_data_backend_id}): {e}"
        )
        raise
    pixels = torch.stack(pixels)
    pixels = pixels.to(memory_format=torch.contiguous_format).float()

    return pixels


def compute_latents(filepaths, data_backend_id: str, model):
    # Use a thread pool to fetch latents concurrently
    try:
        if "deepfloyd" in StateTracker.get_args().model_family:
            latents = deepfloyd_pixels(filepaths, data_backend_id, model)

            return latents
        if StateTracker.get_args().vae_cache_ondemand:
            latents = StateTracker.get_vaecache(id=data_backend_id).encode_images(
                [None] * len(filepaths), filepaths
            )
        else:
            with concurrent.futures.ThreadPoolExecutor() as executor:
                latents = list(
                    executor.map(
                        fetch_latent, filepaths, [data_backend_id] * len(filepaths)
                    )
                )
    except Exception as e:
        logger.error(f"(id={data_backend_id}) Error while computing latents: {e}")
        raise

    return latents


def compute_single_embedding(caption, text_embed_cache):
    """Worker function to compute embedding for a single caption."""
    if caption == "" or not caption:
        # Grab the default text embed backend for null caption.
        text_embed_cache = StateTracker.get_default_text_embed_cache()
        debug_log(
            f"Hashing caption '{caption}' on text embed cache: {text_embed_cache.id} using data backend {text_embed_cache.data_backend.id}"
        )
    text_encoder_output = text_embed_cache.compute_prompt_embeddings_with_model(
        prompts=[caption]
    )
    logger.debug(f"Keys: {text_encoder_output.keys()}")
    for key, val in text_encoder_output.items():
        if isinstance(val, torch.Tensor):
            logger.debug(f"{key} shape: {val.shape}")
        else:
            logger.debug(f"Value type: {type(val)}")
    return text_encoder_output


def compute_prompt_embeddings(captions, text_embed_cache, model):
    """
    Retrieve / compute text embeds in parallel.
    Args:
        captions: List of strings
        text_embed_cache: TextEmbedCache instance

    Returns:
        prompt_embeds_all: Tensor of shape (batch_size, 512)
        add_text_embeds_all: Tensor of shape (batch_size, 512)
    """
    debug_log(" -> get embed from cache")
    # Use a thread pool to compute embeddings concurrently
    with ThreadPoolExecutor() as executor:
        text_encoder_output = list(
            executor.map(
                compute_single_embedding,
                captions,
                [text_embed_cache] * len(captions),
            )
        )
    prompt_embeds, pooled_prompt_embeds, attn_masks, time_ids = [], [], [], []
    # Is there a better way to do this?
    transformed_encoder_output = model.collate_prompt_embeds(text_encoder_output)
    if transformed_encoder_output == {}:
        if "prompt_embeds" in text_encoder_output[0]:
            transformed_encoder_output["prompt_embeds"] = torch.stack(
                [t["prompt_embeds"] for t in text_encoder_output]
            )
        if "pooled_prompt_embeds" in text_encoder_output[0]:
            transformed_encoder_output["pooled_prompt_embeds"] = torch.stack(
                [t["pooled_prompt_embeds"] for t in text_encoder_output]
            )
        # compatibility for old style
        if "attention_mask" in text_encoder_output[0]:
            transformed_encoder_output["attention_masks"] = torch.stack(
                [t["attention_mask"] for t in text_encoder_output]
            )
        # new style
        if "attention_masks" in text_encoder_output[0]:
            transformed_encoder_output["attention_masks"] = torch.stack(
                [t["attention_masks"] for t in text_encoder_output]
            )

        if "time_ids" in text_encoder_output[0]:
            transformed_encoder_output["time_ids"] = torch.stack(
                [t["time_ids"] for t in text_encoder_output]
            )

    if transformed_encoder_output == {}:
        raise Exception(f"Could not compute text encoder output: {text_encoder_output}")

    logger.debug(
        f"Transformed text encoder output: {transformed_encoder_output.keys()}"
    )
    return transformed_encoder_output


def gather_conditional_pixart_size_features(examples, latents, weight_dtype):
    bsz = len(examples)
    # 1/8th scale VAE
    LATENT_COMPRESSION_F = 8
    batch_height = latents.shape[2] * LATENT_COMPRESSION_F
    batch_width = latents.shape[3] * LATENT_COMPRESSION_F
    resolution = torch.tensor([batch_height, batch_width]).repeat(bsz, 1)
    aspect_ratio = torch.tensor([float(batch_height / batch_width)]).repeat(bsz, 1)
    resolution = resolution.to(
        dtype=weight_dtype, device=StateTracker.get_accelerator().device
    )
    aspect_ratio = aspect_ratio.to(
        dtype=weight_dtype, device=StateTracker.get_accelerator().device
    )

    return {"resolution": resolution, "aspect_ratio": aspect_ratio}


def gather_conditional_sdxl_size_features(examples, latents, weight_dtype):
    batch_time_ids_list = []
    if len(examples) != len(latents):
        raise ValueError(
            f"Number of examples ({len(examples)}) and latents ({len(latents)}) must match."
        )

    for idx, example in enumerate(examples):
        # Compute time IDs for all examples
        # - We use the intermediary size as the original size for SDXL.
        # - This is because we first resize to intermediary_size before cropping.
        time_ids = compute_time_ids(
            intermediary_size=tuple(
                example.get("intermediary_size", example.get("original_size"))
            ),
            target_size=latents[idx].shape,
            crop_coordinates=example["crop_coordinates"],
            weight_dtype=weight_dtype,
        )

        # Overwrite with zeros if conditioning is to be dropped
        if example["drop_conditioning"]:
            time_ids = torch.zeros_like(time_ids)

        batch_time_ids_list.append(time_ids)

    return torch.stack(batch_time_ids_list, dim=0)


def check_latent_shapes(latents, filepaths, data_backend_id, batch):
    # Validate shapes
    test_shape = latents[0].shape
    # 5D tensors (B, F, C, H, W) are for LTX Video currently, and we'll just test the C, H, W shape
    if len(test_shape) == 5:
        test_shape = test_shape[1:]
    # Check all "aspect_ratio" values and raise error if any differ, with the two differing values:
    first_aspect_ratio = None
    for example in batch:
        if isinstance(example, dict):
            aspect_ratio = example["aspect_ratio"]
        elif isinstance(example, TrainingSample):
            aspect_ratio = example.aspect_ratio
        if first_aspect_ratio is None:
            first_aspect_ratio = aspect_ratio
        if aspect_ratio != first_aspect_ratio:
            error_msg = f"(id=({data_backend_id}) Aspect ratio mismatch: {aspect_ratio} != {first_aspect_ratio}"
            logger.error(error_msg)
            logger.error(f"Erroneous batch: {batch}")
            raise ValueError(error_msg)
    for idx, latent in enumerate(latents):
        # Are there any inf or nan positions?
        if latent is None:
            logger.debug(f"Error batch: {batch}")
            error_msg = f"(id={data_backend_id}) File {filepaths[idx]} latent is None. Filepath: {filepaths[idx]}, data_backend_id: {data_backend_id}"
            logger.error(error_msg)
            raise ValueError(error_msg)
        if torch.isnan(latent).any() or torch.isinf(latent).any():
            # get the data_backend
            data_backend = StateTracker.get_data_backend(data_backend_id)
            # remove the object
            data_backend["vaecache"].cache_data_backend.delete(filepaths[idx])
            raise ValueError(
                f"(id={data_backend_id}) Deleted cache file {filepaths[idx]}: contains NaN or Inf values: {latent}"
            )
        if len(latent.shape) == 5:
            if latent.shape[1:] != test_shape:
                raise ValueError(
                    f"(id={data_backend_id}) File {filepaths[idx]} latent shape mismatch: {latent.shape[1:]} != {test_shape}"
                )
        elif latent.shape != test_shape:
            raise ValueError(
                f"(id={data_backend_id}) File {filepaths[idx]} latent shape mismatch: {latent.shape} != {test_shape}"
            )

    debug_log(f" -> stacking {len(latents)} latents: {latents}")
    return torch.stack(
        [latent.to(StateTracker.get_accelerator().device) for latent in latents], dim=0
    )


def collate_fn(batch):
    if len(batch) != 1:
        raise ValueError(
            "This trainer is not designed to handle multiple batches in a single collate."
        )
    debug_log("Begin collate_fn on batch")

    # SDXL Dropout
    dropout_probability = StateTracker.get_args().caption_dropout_probability
    batch = batch[0]
    examples = batch["training_samples"]
    conditioning_examples = batch["conditioning_samples"]
    has_conditioning_captions = False
    if any([sample.caption is not None for sample in conditioning_examples]):
        # we can use the conditioning captions instead of the principle captions, since they're available.
        has_conditioning_captions = True
    is_regularisation_data = batch.get("is_regularisation_data", False)
    is_i2v_data = batch.get("is_i2v_data", False)
    if StateTracker.get_args().controlnet and len(examples) != len(
        conditioning_examples
    ):
        raise ValueError(
            "Number of training samples and conditioning samples must match for ControlNet."
            f"\n-> Training samples: {examples}"
            f"\n-> Conditioning samples: {conditioning_examples}"
        )

    # Randomly drop captions/conditioning based on dropout_probability
    data_backend_id = None
    for example in examples:
        data_backend_id = example["data_backend_id"]
        if (
            dropout_probability is not None
            and dropout_probability > 0
            and np.random.rand() < dropout_probability
        ):
            example["instance_prompt_text"] = ""  # Drop caption
            example["drop_conditioning"] = True  # Flag to drop conditioning
        else:
            example["drop_conditioning"] = False

    assert isinstance(data_backend_id, str)
    debug_log("Collect luminance values")
    if "luminance" in examples[0]:
        batch_luminance = [example["luminance"] for example in examples]
    else:
        batch_luminance = [0] * len(examples)
    # average it
    batch_luminance = sum(batch_luminance) / len(batch_luminance)
    debug_log("Extract filepaths")
    filepaths = extract_filepaths(examples)
    debug_log("Compute latents")
    model = StateTracker.get_model()
    batch_data = compute_latents(filepaths, data_backend_id, model)
    if isinstance(batch_data[0], dict):
        latent_batch = [v["latents"] for v in batch_data]
    else:
        latent_batch = batch_data
    if "deepfloyd" not in StateTracker.get_args().model_family:
        debug_log("Check latents")
        latent_batch = check_latent_shapes(
            latent_batch, filepaths, data_backend_id, examples
        )

    training_filepaths = []
    conditioning_type = None
    conditioning_pixel_values = None
    conditioning_latents = None

    if len(conditioning_examples) > 0:
        # check the # of conditioning backends
        logger.debug(f"Found {len(conditioning_examples)} conditioning examples.")

        # get multiple backend ids
        data_backend = StateTracker.get_data_backend(data_backend_id)
        conditioning_backends = data_backend.get("conditioning_data", [])

        if len(conditioning_examples) != len(examples) * len(conditioning_backends):
            raise ValueError(
                "The number of conditioning examples must be divisible by the number of training samples."
            )

        conditioning_map = defaultdict(list)
        for i, cond_example in enumerate(conditioning_examples):
            train_example = examples[i % len(examples)]
            cond_backend = conditioning_backends[i // len(examples)]
            # Ensure conditioning types match
            cond_type = cond_example.get_conditioning_type()
            if conditioning_type is None:
                conditioning_type = cond_type
            elif cond_type != conditioning_type:
                # todo: allow each cond backend to have a different type?
                raise ValueError(
                    f"Conditioning type mismatch: {conditioning_type} != {cond_type}"
                    "\n-> Ensure all conditioning samples are of the same type."
                )

            # Collect conditioning and training file paths
            conditioning_map[cond_backend["id"]].append(cond_example)
            training_filepaths.append(train_example["image_path"])
        debug_log(
            f"Counted {len(conditioning_map)} conditioning filepaths and {len(training_filepaths)} training filepaths."
        )

        assert model is not None
        if model.requires_conditioning_dataset():
            if model.requires_conditioning_latents():
                conditioning_latents = []
                # Kontext / other latent-conditioned models / adapters
                debug_log("Compute conditioning latents")
<<<<<<< HEAD
                for _backend_id, _examples in conditioning_map.items():
                    _filepaths = [cond_example.image_path(basename_only=False) for cond_example in _examples]
                    _latents = compute_latents(
                        _filepaths,
                        _backend_id,
                        model,
                    )
                    debug_log(
                        f"Conditioning latents computed: {len(_latents)} items."
                    )

                    # unpack from dicts (vae-cache style) & shape-check
                    if isinstance(_latents[0], dict):
                        _latents = [v["latents"] for v in _latents]

                    _latents = check_latent_shapes(
                        _latents,
                        _filepaths,
                        _backend_id,
                        _examples,
                    )
                    conditioning_latents.append(_latents)
=======
                conditioning_latents = compute_latents(
                    conditioning_filepaths,
                    conditioning_data_backend_id,
                    model,
                )
                debug_log(
                    f"Conditioning latents computed: {len(conditioning_latents)} items."
                )
>>>>>>> dcb078e3
            else:
                debug_log("Model may require conditioning pixels.")
                conditioning_pixel_values = []
                for _backend_id, _examples in conditioning_map.items():
                    _filepaths = [cond_example.image_path(basename_only=False) for cond_example in _examples]
                    _pixel_values = conditioning_pixels(
                        _filepaths,
                        training_filepaths,
                        _backend_id,
                        data_backend_id,
                    )
                    debug_log(
                        f"Found {len(_pixel_values)} conditioning pixel values."
                    )
                    # stack up that pixel values list
                    conditioning_pixel_values.append(torch.stack(
                        [
                            pixels.to(StateTracker.get_accelerator().device)
                            for pixels in _pixel_values
                        ]
                    )
                    )

    # Compute embeddings and handle dropped conditionings
    debug_log("Extract captions")
    if has_conditioning_captions:
        captions = [
            example.caption if example.caption else example["instance_prompt_text"]
            for example in conditioning_examples
        ]
        # If the caption is empty, we use the instance prompt text.
        captions = [
            caption if caption else example["instance_prompt_text"]
            for caption, example in zip(captions, examples)
        ]
        debug_log(f"Pull cached text embeds. conditioning captions: {captions}")
        text_embed_cache = StateTracker.get_data_backend(conditioning_data_backend_id)[
            "text_embed_cache"
        ]

    else:
        captions = [example["instance_prompt_text"] for example in examples]
        debug_log(
            f"Pull cached text embeds. no conditioning captions found: {captions}"
        )
        text_embed_cache = StateTracker.get_data_backend(data_backend_id)[
            "text_embed_cache"
        ]

    if not text_embed_cache.disabled:
        all_text_encoder_outputs = compute_prompt_embeddings(
            captions, text_embed_cache, StateTracker.get_model()
        )
    else:
        all_text_encoder_outputs = {}
    # TODO: Remove model-specific logic from collate.
    if StateTracker.get_model_family() in ["sdxl", "kolors"]:
        debug_log("Compute and stack SDXL time ids")
        all_text_encoder_outputs["batch_time_ids"] = (
            gather_conditional_sdxl_size_features(
                examples, latent_batch, StateTracker.get_weight_dtype()
            )
        )
        debug_log(
            f"Time ids stacked to {all_text_encoder_outputs['batch_time_ids'].shape}: {all_text_encoder_outputs['batch_time_ids']}"
        )
    elif StateTracker.get_model_family() == "pixart_sigma":
        debug_log("Compute and stack PixArt time ids")
        all_text_encoder_outputs["batch_time_ids"] = (
            gather_conditional_pixart_size_features(
                examples, latent_batch, StateTracker.get_weight_dtype()
            )
        )

    return {
        "latent_batch": latent_batch,
        "prompts": captions,
        "text_encoder_output": all_text_encoder_outputs,
        "prompt_embeds": all_text_encoder_outputs.get("prompt_embeds"),
        "add_text_embeds": all_text_encoder_outputs.get("pooled_prompt_embeds"),
        "batch_time_ids": all_text_encoder_outputs.get("batch_time_ids"),
        "batch_luminance": batch_luminance,
        "conditioning_pixel_values": conditioning_pixel_values,
        "conditioning_latents": conditioning_latents,
        "encoder_attention_mask": all_text_encoder_outputs.get("attention_masks"),
        "is_regularisation_data": is_regularisation_data,
        "is_i2v_data": is_i2v_data,
        "conditioning_type": conditioning_type,
    }<|MERGE_RESOLUTION|>--- conflicted
+++ resolved
@@ -508,30 +508,6 @@
                 conditioning_latents = []
                 # Kontext / other latent-conditioned models / adapters
                 debug_log("Compute conditioning latents")
-<<<<<<< HEAD
-                for _backend_id, _examples in conditioning_map.items():
-                    _filepaths = [cond_example.image_path(basename_only=False) for cond_example in _examples]
-                    _latents = compute_latents(
-                        _filepaths,
-                        _backend_id,
-                        model,
-                    )
-                    debug_log(
-                        f"Conditioning latents computed: {len(_latents)} items."
-                    )
-
-                    # unpack from dicts (vae-cache style) & shape-check
-                    if isinstance(_latents[0], dict):
-                        _latents = [v["latents"] for v in _latents]
-
-                    _latents = check_latent_shapes(
-                        _latents,
-                        _filepaths,
-                        _backend_id,
-                        _examples,
-                    )
-                    conditioning_latents.append(_latents)
-=======
                 conditioning_latents = compute_latents(
                     conditioning_filepaths,
                     conditioning_data_backend_id,
@@ -540,7 +516,6 @@
                 debug_log(
                     f"Conditioning latents computed: {len(conditioning_latents)} items."
                 )
->>>>>>> dcb078e3
             else:
                 debug_log("Model may require conditioning pixels.")
                 conditioning_pixel_values = []
