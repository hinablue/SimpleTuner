# Copyright 2024 Stability AI and The HuggingFace Team. All rights reserved.
#
# Licensed under the Apache License, Version 2.0 (the "License");
# you may not use this file except in compliance with the License.
# You may obtain a copy of the License at
#
#     http://www.apache.org/licenses/LICENSE-2.0
#
# Unless required by applicable law or agreed to in writing, software
# distributed under the License is distributed on an "AS IS" BASIS,
# WITHOUT WARRANTIES OR CONDITIONS OF ANY KIND, either express or implied.
# See the License for the specific language governing permissions and
# limitations under the License.

import inspect
from typing import Any, Callable, Dict, List, Optional, Union
import PIL
import torch
from transformers import (
    CLIPTextModelWithProjection,
    CLIPTokenizer,
    T5EncoderModel,
    T5TokenizerFast,
)

from diffusers.image_processor import VaeImageProcessor
from diffusers.loaders import FromSingleFileMixin, SD3LoraLoaderMixin
from diffusers.models.autoencoders import AutoencoderKL
from diffusers.models.transformers import SD3Transformer2DModel
from diffusers.schedulers import FlowMatchEulerDiscreteScheduler
from diffusers.utils import (
    USE_PEFT_BACKEND,
    is_torch_xla_available,
    logging,
    replace_example_docstring,
    scale_lora_layers,
    unscale_lora_layers,
)
from diffusers.utils.torch_utils import randn_tensor
from diffusers.pipelines.pipeline_utils import DiffusionPipeline
from diffusers.pipelines.stable_diffusion_3.pipeline_output import (
    StableDiffusion3PipelineOutput,
)

from diffusers.image_processor import PipelineImageInput

if is_torch_xla_available():
    import torch_xla.core.xla_model as xm

    XLA_AVAILABLE = True
else:
    XLA_AVAILABLE = False


logger = logging.get_logger(__name__)  # pylint: disable=invalid-name

EXAMPLE_DOC_STRING = """
    Examples:
        ```py
        >>> import torch
        >>> from diffusers import StableDiffusion3Pipeline

        >>> pipe = StableDiffusion3Pipeline.from_pretrained(
        ...     "stabilityai/stable-diffusion-3-medium-diffusers", torch_dtype=torch.float16
        ... )
        >>> pipe.to("cuda")
        >>> prompt = "A cat holding a sign that says hello world"
        >>> image = pipe(prompt).images[0]
        >>> image.save("sd3.png")
        ```
"""


@torch.cuda.amp.autocast(dtype=torch.float32)
def optimized_scale(positive_flat, negative_flat):

    # Calculate dot production
    dot_product = torch.sum(positive_flat * negative_flat, dim=1, keepdim=True)

    # Squared norm of uncondition
    squared_norm = torch.sum(negative_flat**2, dim=1, keepdim=True) + 1e-8

    # st_star = v_cond^T * v_uncond / ||v_uncond||^2
    st_star = dot_product / squared_norm

    return st_star


# Copied from diffusers.pipelines.flux.pipeline_flux.calculate_shift
def calculate_shift(
    image_seq_len,
    base_seq_len: int = 256,
    max_seq_len: int = 4096,
    base_shift: float = 0.5,
    max_shift: float = 1.16,
):
    m = (max_shift - base_shift) / (max_seq_len - base_seq_len)
    b = base_shift - m * base_seq_len
    mu = image_seq_len * m + b
    return mu


# Copied from diffusers.pipelines.stable_diffusion.pipeline_stable_diffusion.retrieve_timesteps
def retrieve_timesteps(
    scheduler,
    num_inference_steps: Optional[int] = None,
    device: Optional[Union[str, torch.device]] = None,
    timesteps: Optional[List[int]] = None,
    sigmas: Optional[List[float]] = None,
    **kwargs,
):
    r"""
    Calls the scheduler's `set_timesteps` method and retrieves timesteps from the scheduler after the call. Handles
    custom timesteps. Any kwargs will be supplied to `scheduler.set_timesteps`.

    Args:
        scheduler (`SchedulerMixin`):
            The scheduler to get timesteps from.
        num_inference_steps (`int`):
            The number of diffusion steps used when generating samples with a pre-trained model. If used, `timesteps`
            must be `None`.
        device (`str` or `torch.device`, *optional*):
            The device to which the timesteps should be moved to. If `None`, the timesteps are not moved.
        timesteps (`List[int]`, *optional*):
            Custom timesteps used to override the timestep spacing strategy of the scheduler. If `timesteps` is passed,
            `num_inference_steps` and `sigmas` must be `None`.
        sigmas (`List[float]`, *optional*):
            Custom sigmas used to override the timestep spacing strategy of the scheduler. If `sigmas` is passed,
            `num_inference_steps` and `timesteps` must be `None`.

    Returns:
        `Tuple[torch.Tensor, int]`: A tuple where the first element is the timestep schedule from the scheduler and the
        second element is the number of inference steps.
    """
    if timesteps is not None and sigmas is not None:
        raise ValueError(
            "Only one of `timesteps` or `sigmas` can be passed. Please choose one to set custom values"
        )
    if timesteps is not None:
        accepts_timesteps = "timesteps" in set(
            inspect.signature(scheduler.set_timesteps).parameters.keys()
        )
        if not accepts_timesteps:
            raise ValueError(
                f"The current scheduler class {scheduler.__class__}'s `set_timesteps` does not support custom"
                f" timestep schedules. Please check whether you are using the correct scheduler."
            )
        scheduler.set_timesteps(timesteps=timesteps, device=device, **kwargs)
        timesteps = scheduler.timesteps
        num_inference_steps = len(timesteps)
    elif sigmas is not None:
        accept_sigmas = "sigmas" in set(
            inspect.signature(scheduler.set_timesteps).parameters.keys()
        )
        if not accept_sigmas:
            raise ValueError(
                f"The current scheduler class {scheduler.__class__}'s `set_timesteps` does not support custom"
                f" sigmas schedules. Please check whether you are using the correct scheduler."
            )
        scheduler.set_timesteps(sigmas=sigmas, device=device, **kwargs)
        timesteps = scheduler.timesteps
        num_inference_steps = len(timesteps)
    else:
        scheduler.set_timesteps(num_inference_steps, device=device, **kwargs)
        timesteps = scheduler.timesteps
    return timesteps, num_inference_steps


class StableDiffusion3Pipeline(
    DiffusionPipeline, SD3LoraLoaderMixin, FromSingleFileMixin
):
    r"""
    Args:
        transformer ([`SD3Transformer2DModel`]):
            Conditional Transformer (MMDiT) architecture to denoise the encoded image latents.
        scheduler ([`FlowMatchEulerDiscreteScheduler`]):
            A scheduler to be used in combination with `transformer` to denoise the encoded image latents.
        vae ([`AutoencoderKL`]):
            Variational Auto-Encoder (VAE) Model to encode and decode images to and from latent representations.
        text_encoder ([`CLIPTextModelWithProjection`]):
            [CLIP](https://huggingface.co/docs/transformers/model_doc/clip#transformers.CLIPTextModelWithProjection),
            specifically the [clip-vit-large-patch14](https://huggingface.co/openai/clip-vit-large-patch14) variant,
            with an additional added projection layer that is initialized with a diagonal matrix with the `hidden_size`
            as its dimension.
        text_encoder_2 ([`CLIPTextModelWithProjection`]):
            [CLIP](https://huggingface.co/docs/transformers/model_doc/clip#transformers.CLIPTextModelWithProjection),
            specifically the
            [laion/CLIP-ViT-bigG-14-laion2B-39B-b160k](https://huggingface.co/laion/CLIP-ViT-bigG-14-laion2B-39B-b160k)
            variant.
        text_encoder_3 ([`T5EncoderModel`]):
            Frozen text-encoder. Stable Diffusion 3 uses
            [T5](https://huggingface.co/docs/transformers/model_doc/t5#transformers.T5EncoderModel), specifically the
            [t5-v1_1-xxl](https://huggingface.co/google/t5-v1_1-xxl) variant.
        tokenizer (`CLIPTokenizer`):
            Tokenizer of class
            [CLIPTokenizer](https://huggingface.co/docs/transformers/v4.21.0/en/model_doc/clip#transformers.CLIPTokenizer).
        tokenizer_2 (`CLIPTokenizer`):
            Second Tokenizer of class
            [CLIPTokenizer](https://huggingface.co/docs/transformers/v4.21.0/en/model_doc/clip#transformers.CLIPTokenizer).
        tokenizer_3 (`T5TokenizerFast`):
            Tokenizer of class
            [T5Tokenizer](https://huggingface.co/docs/transformers/model_doc/t5#transformers.T5Tokenizer).
    """

    model_cpu_offload_seq = (
        "text_encoder->text_encoder_2->text_encoder_3->transformer->vae"
    )
    _optional_components = []
    _callback_tensor_inputs = [
        "latents",
        "prompt_embeds",
        "negative_prompt_embeds",
        "negative_pooled_prompt_embeds",
    ]

    def __init__(
        self,
        transformer: SD3Transformer2DModel,
        scheduler: FlowMatchEulerDiscreteScheduler,
        vae: AutoencoderKL,
        text_encoder: CLIPTextModelWithProjection,
        tokenizer: CLIPTokenizer,
        text_encoder_2: CLIPTextModelWithProjection,
        tokenizer_2: CLIPTokenizer,
        text_encoder_3: T5EncoderModel,
        tokenizer_3: T5TokenizerFast,
    ):
        super().__init__()

        self.register_modules(
            vae=vae,
            text_encoder=text_encoder,
            text_encoder_2=text_encoder_2,
            text_encoder_3=text_encoder_3,
            tokenizer=tokenizer,
            tokenizer_2=tokenizer_2,
            tokenizer_3=tokenizer_3,
            transformer=transformer,
            scheduler=scheduler,
        )
        self.vae_scale_factor = (
            2 ** (len(self.vae.config.block_out_channels) - 1)
            if hasattr(self, "vae") and self.vae is not None
            else 8
        )
        self.image_processor = VaeImageProcessor(vae_scale_factor=self.vae_scale_factor)
        self.tokenizer_max_length = (
            self.tokenizer.model_max_length
            if hasattr(self, "tokenizer") and self.tokenizer is not None
            else 77
        )
        self.default_sample_size = (
            self.transformer.config.sample_size
            if hasattr(self, "transformer") and self.transformer is not None
            else 128
        )
        self.patch_size = (
            self.transformer.config.patch_size
            if hasattr(self, "transformer") and self.transformer is not None
            else 2
        )

    def _get_t5_prompt_embeds(
        self,
        prompt: Union[str, List[str]] = None,
        num_images_per_prompt: int = 1,
        max_sequence_length: int = 256,
        device: Optional[torch.device] = None,
        dtype: Optional[torch.dtype] = None,
    ):
        device = device or self._execution_device
        dtype = dtype or self.text_encoder.dtype

        prompt = [prompt] if isinstance(prompt, str) else prompt
        batch_size = len(prompt)

        if self.text_encoder_3 is None:
            return torch.zeros(
                (
                    batch_size * num_images_per_prompt,
                    self.tokenizer_max_length,
                    self.transformer.config.joint_attention_dim,
                ),
                device=device,
                dtype=dtype,
            )

        text_inputs = self.tokenizer_3(
            prompt,
            padding="max_length",
            max_length=max_sequence_length,
            truncation=True,
            add_special_tokens=True,
            return_tensors="pt",
        )
        text_input_ids = text_inputs.input_ids
        untruncated_ids = self.tokenizer_3(
            prompt, padding="longest", return_tensors="pt"
        ).input_ids

        if untruncated_ids.shape[-1] >= text_input_ids.shape[-1] and not torch.equal(
            text_input_ids, untruncated_ids
        ):
            removed_text = self.tokenizer_3.batch_decode(
                untruncated_ids[:, self.tokenizer_max_length - 1 : -1]
            )
            logger.warning(
                "The following part of your input was truncated because `max_sequence_length` is set to "
                f" {max_sequence_length} tokens: {removed_text}"
            )

        prompt_embeds = self.text_encoder_3(text_input_ids.to(device))[0]

        dtype = self.text_encoder_3.dtype
        prompt_embeds = prompt_embeds.to(dtype=dtype, device=device)

        _, seq_len, _ = prompt_embeds.shape

        # duplicate text embeddings and attention mask for each generation per prompt, using mps friendly method
        prompt_embeds = prompt_embeds.repeat(1, num_images_per_prompt, 1)
        prompt_embeds = prompt_embeds.view(
            batch_size * num_images_per_prompt, seq_len, -1
        )

        return prompt_embeds

    def _get_clip_prompt_embeds(
        self,
        prompt: Union[str, List[str]],
        num_images_per_prompt: int = 1,
        device: Optional[torch.device] = None,
        clip_skip: Optional[int] = None,
        clip_model_index: int = 0,
    ):
        device = device or self._execution_device

        clip_tokenizers = [self.tokenizer, self.tokenizer_2]
        clip_text_encoders = [self.text_encoder, self.text_encoder_2]

        tokenizer = clip_tokenizers[clip_model_index]
        text_encoder = clip_text_encoders[clip_model_index]

        prompt = [prompt] if isinstance(prompt, str) else prompt
        batch_size = len(prompt)

        text_inputs = tokenizer(
            prompt,
            padding="max_length",
            max_length=self.tokenizer_max_length,
            truncation=True,
            return_tensors="pt",
        )

        text_input_ids = text_inputs.input_ids
        untruncated_ids = tokenizer(
            prompt, padding="longest", return_tensors="pt"
        ).input_ids
        if untruncated_ids.shape[-1] >= text_input_ids.shape[-1] and not torch.equal(
            text_input_ids, untruncated_ids
        ):
            removed_text = tokenizer.batch_decode(
                untruncated_ids[:, self.tokenizer_max_length - 1 : -1]
            )
            logger.warning(
                "The following part of your input was truncated because CLIP can only handle sequences up to"
                f" {self.tokenizer_max_length} tokens: {removed_text}"
            )
        prompt_embeds = text_encoder(
            text_input_ids.to(device), output_hidden_states=True
        )
        pooled_prompt_embeds = prompt_embeds[0]

        if clip_skip is None:
            prompt_embeds = prompt_embeds.hidden_states[-2]
        else:
            prompt_embeds = prompt_embeds.hidden_states[-(clip_skip + 2)]

        prompt_embeds = prompt_embeds.to(dtype=self.text_encoder.dtype, device=device)

        _, seq_len, _ = prompt_embeds.shape
        # duplicate text embeddings for each generation per prompt, using mps friendly method
        prompt_embeds = prompt_embeds.repeat(1, num_images_per_prompt, 1)
        prompt_embeds = prompt_embeds.view(
            batch_size * num_images_per_prompt, seq_len, -1
        )

        pooled_prompt_embeds = pooled_prompt_embeds.repeat(1, num_images_per_prompt, 1)
        pooled_prompt_embeds = pooled_prompt_embeds.view(
            batch_size * num_images_per_prompt, -1
        )

        return prompt_embeds, pooled_prompt_embeds

    def encode_prompt(
        self,
        prompt: Union[str, List[str]],
        prompt_2: Union[str, List[str]],
        prompt_3: Union[str, List[str]],
        device: Optional[torch.device] = None,
        num_images_per_prompt: int = 1,
        do_classifier_free_guidance: bool = True,
        negative_prompt: Optional[Union[str, List[str]]] = None,
        negative_prompt_2: Optional[Union[str, List[str]]] = None,
        negative_prompt_3: Optional[Union[str, List[str]]] = None,
        prompt_embeds: Optional[torch.FloatTensor] = None,
        negative_prompt_embeds: Optional[torch.FloatTensor] = None,
        pooled_prompt_embeds: Optional[torch.FloatTensor] = None,
        negative_pooled_prompt_embeds: Optional[torch.FloatTensor] = None,
        clip_skip: Optional[int] = None,
        max_sequence_length: int = 256,
        lora_scale: Optional[float] = None,
    ):
        r"""

        Args:
            prompt (`str` or `List[str]`, *optional*):
                prompt to be encoded
            prompt_2 (`str` or `List[str]`, *optional*):
                The prompt or prompts to be sent to the `tokenizer_2` and `text_encoder_2`. If not defined, `prompt` is
                used in all text-encoders
            prompt_3 (`str` or `List[str]`, *optional*):
                The prompt or prompts to be sent to the `tokenizer_3` and `text_encoder_3`. If not defined, `prompt` is
                used in all text-encoders
            device: (`torch.device`):
                torch device
            num_images_per_prompt (`int`):
                number of images that should be generated per prompt
            do_classifier_free_guidance (`bool`):
                whether to use classifier free guidance or not
            negative_prompt (`str` or `List[str]`, *optional*):
                The prompt or prompts not to guide the image generation. If not defined, one has to pass
                `negative_prompt_embeds` instead. Ignored when not using guidance (i.e., ignored if `guidance_scale` is
                less than `1`).
            negative_prompt_2 (`str` or `List[str]`, *optional*):
                The prompt or prompts not to guide the image generation to be sent to `tokenizer_2` and
                `text_encoder_2`. If not defined, `negative_prompt` is used in all the text-encoders.
            negative_prompt_2 (`str` or `List[str]`, *optional*):
                The prompt or prompts not to guide the image generation to be sent to `tokenizer_3` and
                `text_encoder_3`. If not defined, `negative_prompt` is used in both text-encoders
            prompt_embeds (`torch.FloatTensor`, *optional*):
                Pre-generated text embeddings. Can be used to easily tweak text inputs, *e.g.* prompt weighting. If not
                provided, text embeddings will be generated from `prompt` input argument.
            negative_prompt_embeds (`torch.FloatTensor`, *optional*):
                Pre-generated negative text embeddings. Can be used to easily tweak text inputs, *e.g.* prompt
                weighting. If not provided, negative_prompt_embeds will be generated from `negative_prompt` input
                argument.
            pooled_prompt_embeds (`torch.FloatTensor`, *optional*):
                Pre-generated pooled text embeddings. Can be used to easily tweak text inputs, *e.g.* prompt weighting.
                If not provided, pooled text embeddings will be generated from `prompt` input argument.
            negative_pooled_prompt_embeds (`torch.FloatTensor`, *optional*):
                Pre-generated negative pooled text embeddings. Can be used to easily tweak text inputs, *e.g.* prompt
                weighting. If not provided, pooled negative_prompt_embeds will be generated from `negative_prompt`
                input argument.
            clip_skip (`int`, *optional*):
                Number of layers to be skipped from CLIP while computing the prompt embeddings. A value of 1 means that
                the output of the pre-final layer will be used for computing the prompt embeddings.
            lora_scale (`float`, *optional*):
                A lora scale that will be applied to all LoRA layers of the text encoder if LoRA layers are loaded.
        """
        device = device or self._execution_device

        # set lora scale so that monkey patched LoRA
        # function of text encoder can correctly access it
        if lora_scale is not None and isinstance(self, SD3LoraLoaderMixin):
            self._lora_scale = lora_scale

            # dynamically adjust the LoRA scale
            if self.text_encoder is not None and USE_PEFT_BACKEND:
                scale_lora_layers(self.text_encoder, lora_scale)
            if self.text_encoder_2 is not None and USE_PEFT_BACKEND:
                scale_lora_layers(self.text_encoder_2, lora_scale)

        prompt = [prompt] if isinstance(prompt, str) else prompt
        if prompt is not None:
            batch_size = len(prompt)
        else:
            batch_size = prompt_embeds.shape[0]

        if prompt_embeds is None:
            prompt_2 = prompt_2 or prompt
            prompt_2 = [prompt_2] if isinstance(prompt_2, str) else prompt_2

            prompt_3 = prompt_3 or prompt
            prompt_3 = [prompt_3] if isinstance(prompt_3, str) else prompt_3

            prompt_embed, pooled_prompt_embed = self._get_clip_prompt_embeds(
                prompt=prompt,
                device=device,
                num_images_per_prompt=num_images_per_prompt,
                clip_skip=clip_skip,
                clip_model_index=0,
            )
            prompt_2_embed, pooled_prompt_2_embed = self._get_clip_prompt_embeds(
                prompt=prompt_2,
                device=device,
                num_images_per_prompt=num_images_per_prompt,
                clip_skip=clip_skip,
                clip_model_index=1,
            )
            clip_prompt_embeds = torch.cat([prompt_embed, prompt_2_embed], dim=-1)

            t5_prompt_embed = self._get_t5_prompt_embeds(
                prompt=prompt_3,
                num_images_per_prompt=num_images_per_prompt,
                max_sequence_length=max_sequence_length,
                device=device,
            )

            clip_prompt_embeds = torch.nn.functional.pad(
                clip_prompt_embeds,
                (0, t5_prompt_embed.shape[-1] - clip_prompt_embeds.shape[-1]),
            )

            prompt_embeds = torch.cat([clip_prompt_embeds, t5_prompt_embed], dim=-2)
            pooled_prompt_embeds = torch.cat(
                [pooled_prompt_embed, pooled_prompt_2_embed], dim=-1
            )

        if do_classifier_free_guidance and negative_prompt_embeds is None:
            negative_prompt = negative_prompt or ""
            negative_prompt_2 = negative_prompt_2 or negative_prompt
            negative_prompt_3 = negative_prompt_3 or negative_prompt

            # normalize str to list
            negative_prompt = (
                batch_size * [negative_prompt]
                if isinstance(negative_prompt, str)
                else negative_prompt
            )
            negative_prompt_2 = (
                batch_size * [negative_prompt_2]
                if isinstance(negative_prompt_2, str)
                else negative_prompt_2
            )
            negative_prompt_3 = (
                batch_size * [negative_prompt_3]
                if isinstance(negative_prompt_3, str)
                else negative_prompt_3
            )

            if prompt is not None and type(prompt) is not type(negative_prompt):
                raise TypeError(
                    f"`negative_prompt` should be the same type to `prompt`, but got {type(negative_prompt)} !="
                    f" {type(prompt)}."
                )
            elif batch_size != len(negative_prompt):
                raise ValueError(
                    f"`negative_prompt`: {negative_prompt} has batch size {len(negative_prompt)}, but `prompt`:"
                    f" {prompt} has batch size {batch_size}. Please make sure that passed `negative_prompt` matches"
                    " the batch size of `prompt`."
                )

            negative_prompt_embed, negative_pooled_prompt_embed = (
                self._get_clip_prompt_embeds(
                    negative_prompt,
                    device=device,
                    num_images_per_prompt=num_images_per_prompt,
                    clip_skip=None,
                    clip_model_index=0,
                )
            )
            negative_prompt_2_embed, negative_pooled_prompt_2_embed = (
                self._get_clip_prompt_embeds(
                    negative_prompt_2,
                    device=device,
                    num_images_per_prompt=num_images_per_prompt,
                    clip_skip=None,
                    clip_model_index=1,
                )
            )
            negative_clip_prompt_embeds = torch.cat(
                [negative_prompt_embed, negative_prompt_2_embed], dim=-1
            )

            t5_negative_prompt_embed = self._get_t5_prompt_embeds(
                prompt=negative_prompt_3,
                num_images_per_prompt=num_images_per_prompt,
                max_sequence_length=max_sequence_length,
                device=device,
            )

            negative_clip_prompt_embeds = torch.nn.functional.pad(
                negative_clip_prompt_embeds,
                (
                    0,
                    t5_negative_prompt_embed.shape[-1]
                    - negative_clip_prompt_embeds.shape[-1],
                ),
            )

            negative_prompt_embeds = torch.cat(
                [negative_clip_prompt_embeds, t5_negative_prompt_embed], dim=-2
            )
            negative_pooled_prompt_embeds = torch.cat(
                [negative_pooled_prompt_embed, negative_pooled_prompt_2_embed], dim=-1
            )

        if self.text_encoder is not None:
            if isinstance(self, SD3LoraLoaderMixin) and USE_PEFT_BACKEND:
                # Retrieve the original scale by scaling back the LoRA layers
                unscale_lora_layers(self.text_encoder, lora_scale)

        if self.text_encoder_2 is not None:
            if isinstance(self, SD3LoraLoaderMixin) and USE_PEFT_BACKEND:
                # Retrieve the original scale by scaling back the LoRA layers
                unscale_lora_layers(self.text_encoder_2, lora_scale)

        return (
            prompt_embeds,
            negative_prompt_embeds,
            pooled_prompt_embeds,
            negative_pooled_prompt_embeds,
        )

    def check_inputs(
        self,
        prompt,
        prompt_2,
        prompt_3,
        height,
        width,
        negative_prompt=None,
        negative_prompt_2=None,
        negative_prompt_3=None,
        prompt_embeds=None,
        negative_prompt_embeds=None,
        pooled_prompt_embeds=None,
        negative_pooled_prompt_embeds=None,
        callback_on_step_end_tensor_inputs=None,
        max_sequence_length=None,
    ):
        if (
            height % (self.vae_scale_factor * self.patch_size) != 0
            or width % (self.vae_scale_factor * self.patch_size) != 0
        ):
            raise ValueError(
                f"`height` and `width` have to be divisible by {self.vae_scale_factor * self.patch_size} but are {height} and {width}."
                f"You can use height {height - height % (self.vae_scale_factor * self.patch_size)} and width {width - width % (self.vae_scale_factor * self.patch_size)}."
            )

        if callback_on_step_end_tensor_inputs is not None and not all(
            k in self._callback_tensor_inputs
            for k in callback_on_step_end_tensor_inputs
        ):
            raise ValueError(
                f"`callback_on_step_end_tensor_inputs` has to be in {self._callback_tensor_inputs}, but found {[k for k in callback_on_step_end_tensor_inputs if k not in self._callback_tensor_inputs]}"
            )

        if prompt is not None and prompt_embeds is not None:
            raise ValueError(
                f"Cannot forward both `prompt`: {prompt} and `prompt_embeds`: {prompt_embeds}. Please make sure to"
                " only forward one of the two."
            )
        elif prompt_2 is not None and prompt_embeds is not None:
            raise ValueError(
                f"Cannot forward both `prompt_2`: {prompt_2} and `prompt_embeds`: {prompt_embeds}. Please make sure to"
                " only forward one of the two."
            )
        elif prompt_3 is not None and prompt_embeds is not None:
            raise ValueError(
                f"Cannot forward both `prompt_3`: {prompt_2} and `prompt_embeds`: {prompt_embeds}. Please make sure to"
                " only forward one of the two."
            )
        elif prompt is None and prompt_embeds is None:
            raise ValueError(
                "Provide either `prompt` or `prompt_embeds`. Cannot leave both `prompt` and `prompt_embeds` undefined."
            )
        elif prompt is not None and (
            not isinstance(prompt, str) and not isinstance(prompt, list)
        ):
            raise ValueError(
                f"`prompt` has to be of type `str` or `list` but is {type(prompt)}"
            )
        elif prompt_2 is not None and (
            not isinstance(prompt_2, str) and not isinstance(prompt_2, list)
        ):
            raise ValueError(
                f"`prompt_2` has to be of type `str` or `list` but is {type(prompt_2)}"
            )
        elif prompt_3 is not None and (
            not isinstance(prompt_3, str) and not isinstance(prompt_3, list)
        ):
            raise ValueError(
                f"`prompt_3` has to be of type `str` or `list` but is {type(prompt_3)}"
            )

        if negative_prompt is not None and negative_prompt_embeds is not None:
            raise ValueError(
                f"Cannot forward both `negative_prompt`: {negative_prompt} and `negative_prompt_embeds`:"
                f" {negative_prompt_embeds}. Please make sure to only forward one of the two."
            )
        elif negative_prompt_2 is not None and negative_prompt_embeds is not None:
            raise ValueError(
                f"Cannot forward both `negative_prompt_2`: {negative_prompt_2} and `negative_prompt_embeds`:"
                f" {negative_prompt_embeds}. Please make sure to only forward one of the two."
            )
        elif negative_prompt_3 is not None and negative_prompt_embeds is not None:
            raise ValueError(
                f"Cannot forward both `negative_prompt_3`: {negative_prompt_3} and `negative_prompt_embeds`:"
                f" {negative_prompt_embeds}. Please make sure to only forward one of the two."
            )

        if prompt_embeds is not None and negative_prompt_embeds is not None:
            if prompt_embeds.shape != negative_prompt_embeds.shape:
                raise ValueError(
                    "`prompt_embeds` and `negative_prompt_embeds` must have the same shape when passed directly, but"
                    f" got: `prompt_embeds` {prompt_embeds.shape} != `negative_prompt_embeds`"
                    f" {negative_prompt_embeds.shape}."
                )

        if prompt_embeds is not None and pooled_prompt_embeds is None:
            raise ValueError(
                "If `prompt_embeds` are provided, `pooled_prompt_embeds` also have to be passed. Make sure to generate `pooled_prompt_embeds` from the same text encoder that was used to generate `prompt_embeds`."
            )

        if negative_prompt_embeds is not None and negative_pooled_prompt_embeds is None:
            raise ValueError(
                "If `negative_prompt_embeds` are provided, `negative_pooled_prompt_embeds` also have to be passed. Make sure to generate `negative_pooled_prompt_embeds` from the same text encoder that was used to generate `negative_prompt_embeds`."
            )

        if max_sequence_length is not None and max_sequence_length > 512:
            raise ValueError(
                f"`max_sequence_length` cannot be greater than 512 but is {max_sequence_length}"
            )

    def prepare_latents(
        self,
        batch_size,
        num_channels_latents,
        height,
        width,
        dtype,
        device,
        generator,
        latents=None,
    ):
        if latents is not None:
            return latents.to(device=device, dtype=dtype)

        shape = (
            batch_size,
            num_channels_latents,
            int(height) // self.vae_scale_factor,
            int(width) // self.vae_scale_factor,
        )

        if isinstance(generator, list) and len(generator) != batch_size:
            raise ValueError(
                f"You have passed a list of generators of length {len(generator)}, but requested an effective batch"
                f" size of {batch_size}. Make sure the batch size matches the length of the generators."
            )

        latents = randn_tensor(shape, generator=generator, device=device, dtype=dtype)

        return latents

    @property
    def guidance_scale(self):
        return self._guidance_scale

    @property
    def clip_skip(self):
        return self._clip_skip

    # here `guidance_scale` is defined analog to the guidance weight `w` of equation (2)
    # of the Imagen paper: https://arxiv.org/pdf/2205.11487.pdf . `guidance_scale = 1`
    # corresponds to doing no classifier free guidance.
    @property
    def do_classifier_free_guidance(self):
        return self._guidance_scale > 1

    @property
    def joint_attention_kwargs(self):
        return self._joint_attention_kwargs

    @property
    def num_timesteps(self):
        return self._num_timesteps

    @property
    def interrupt(self):
        return self._interrupt

    @torch.no_grad()
    @replace_example_docstring(EXAMPLE_DOC_STRING)
    def __call__(
        self,
        prompt: Union[str, List[str]] = None,
        prompt_2: Optional[Union[str, List[str]]] = None,
        prompt_3: Optional[Union[str, List[str]]] = None,
        height: Optional[int] = None,
        width: Optional[int] = None,
        num_inference_steps: int = 28,
        timesteps: List[int] = None,
        sigmas: Optional[List[float]] = None,
        guidance_scale: float = 7.0,
        negative_prompt: Optional[Union[str, List[str]]] = None,
        negative_prompt_2: Optional[Union[str, List[str]]] = None,
        negative_prompt_3: Optional[Union[str, List[str]]] = None,
        num_images_per_prompt: Optional[int] = 1,
        generator: Optional[Union[torch.Generator, List[torch.Generator]]] = None,
        latents: Optional[torch.FloatTensor] = None,
        prompt_embeds: Optional[torch.FloatTensor] = None,
        negative_prompt_embeds: Optional[torch.FloatTensor] = None,
        pooled_prompt_embeds: Optional[torch.FloatTensor] = None,
        negative_pooled_prompt_embeds: Optional[torch.FloatTensor] = None,
        output_type: Optional[str] = "pil",
        return_dict: bool = True,
        joint_attention_kwargs: Optional[Dict[str, Any]] = None,
        clip_skip: Optional[int] = None,
        callback_on_step_end: Optional[Callable[[int, int, Dict], None]] = None,
        callback_on_step_end_tensor_inputs: List[str] = ["latents"],
        max_sequence_length: int = 256,
        skip_guidance_layers: List[int] = None,
        skip_layer_guidance_scale: int = 2.8,
        skip_layer_guidance_stop: int = 0.2,
        skip_layer_guidance_start: int = 0.01,
        mu: Optional[float] = None,
        use_cfg_zero_star: Optional[bool] = True,
        use_zero_init: Optional[bool] = True,
        zero_steps: Optional[int] = 0,
    ):
        r"""
        Function invoked when calling the pipeline for generation.

        Args:
            prompt (`str` or `List[str]`, *optional*):
                The prompt or prompts to guide the image generation. If not defined, one has to pass `prompt_embeds`.
                instead.
            prompt_2 (`str` or `List[str]`, *optional*):
                The prompt or prompts to be sent to `tokenizer_2` and `text_encoder_2`. If not defined, `prompt` is
                will be used instead
            prompt_3 (`str` or `List[str]`, *optional*):
                The prompt or prompts to be sent to `tokenizer_3` and `text_encoder_3`. If not defined, `prompt` is
                will be used instead
            height (`int`, *optional*, defaults to self.unet.config.sample_size * self.vae_scale_factor):
                The height in pixels of the generated image. This is set to 1024 by default for the best results.
            width (`int`, *optional*, defaults to self.unet.config.sample_size * self.vae_scale_factor):
                The width in pixels of the generated image. This is set to 1024 by default for the best results.
            num_inference_steps (`int`, *optional*, defaults to 50):
                The number of denoising steps. More denoising steps usually lead to a higher quality image at the
                expense of slower inference.
            timesteps (`List[int]`, *optional*):
                Custom timesteps to use for the denoising process with schedulers which support a `timesteps` argument
                in their `set_timesteps` method. If not defined, the default behavior when `num_inference_steps` is
                passed will be used. Must be in descending order.
            guidance_scale (`float`, *optional*, defaults to 7.0):
                Guidance scale as defined in [Classifier-Free Diffusion Guidance](https://arxiv.org/abs/2207.12598).
                `guidance_scale` is defined as `w` of equation 2. of [Imagen
                Paper](https://arxiv.org/pdf/2205.11487.pdf). Guidance scale is enabled by setting `guidance_scale >
                1`. Higher guidance scale encourages to generate images that are closely linked to the text `prompt`,
                usually at the expense of lower image quality.
            negative_prompt (`str` or `List[str]`, *optional*):
                The prompt or prompts not to guide the image generation. If not defined, one has to pass
                `negative_prompt_embeds` instead. Ignored when not using guidance (i.e., ignored if `guidance_scale` is
                less than `1`).
            negative_prompt_2 (`str` or `List[str]`, *optional*):
                The prompt or prompts not to guide the image generation to be sent to `tokenizer_2` and
                `text_encoder_2`. If not defined, `negative_prompt` is used instead
            negative_prompt_3 (`str` or `List[str]`, *optional*):
                The prompt or prompts not to guide the image generation to be sent to `tokenizer_3` and
                `text_encoder_3`. If not defined, `negative_prompt` is used instead
            num_images_per_prompt (`int`, *optional*, defaults to 1):
                The number of images to generate per prompt.
            generator (`torch.Generator` or `List[torch.Generator]`, *optional*):
                One or a list of [torch generator(s)](https://pytorch.org/docs/stable/generated/torch.Generator.html)
                to make generation deterministic.
            latents (`torch.FloatTensor`, *optional*):
                Pre-generated noisy latents, sampled from a Gaussian distribution, to be used as inputs for image
                generation. Can be used to tweak the same generation with different prompts. If not provided, a latents
                tensor will ge generated by sampling using the supplied random `generator`.
            prompt_embeds (`torch.FloatTensor`, *optional*):
                Pre-generated text embeddings. Can be used to easily tweak text inputs, *e.g.* prompt weighting. If not
                provided, text embeddings will be generated from `prompt` input argument.
            negative_prompt_embeds (`torch.FloatTensor`, *optional*):
                Pre-generated negative text embeddings. Can be used to easily tweak text inputs, *e.g.* prompt
                weighting. If not provided, negative_prompt_embeds will be generated from `negative_prompt` input
                argument.
            pooled_prompt_embeds (`torch.FloatTensor`, *optional*):
                Pre-generated pooled text embeddings. Can be used to easily tweak text inputs, *e.g.* prompt weighting.
                If not provided, pooled text embeddings will be generated from `prompt` input argument.
            negative_pooled_prompt_embeds (`torch.FloatTensor`, *optional*):
                Pre-generated negative pooled text embeddings. Can be used to easily tweak text inputs, *e.g.* prompt
                weighting. If not provided, pooled negative_prompt_embeds will be generated from `negative_prompt`
                input argument.
            output_type (`str`, *optional*, defaults to `"pil"`):
                The output format of the generate image. Choose between
                [PIL](https://pillow.readthedocs.io/en/stable/): `PIL.Image.Image` or `np.array`.
            return_dict (`bool`, *optional*, defaults to `True`):
                Whether or not to return a [`~pipelines.stable_diffusion_3.StableDiffusion3PipelineOutput`] instead of
                a plain tuple.
            joint_attention_kwargs (`dict`, *optional*):
                A kwargs dictionary that if specified is passed along to the `AttentionProcessor` as defined under
                `self.processor` in
                [diffusers.models.attention_processor](https://github.com/huggingface/diffusers/blob/main/src/diffusers/models/attention_processor.py).
            callback_on_step_end (`Callable`, *optional*):
                A function that calls at the end of each denoising steps during the inference. The function is called
                with the following arguments: `callback_on_step_end(self: DiffusionPipeline, step: int, timestep: int,
                callback_kwargs: Dict)`. `callback_kwargs` will include a list of all tensors as specified by
                `callback_on_step_end_tensor_inputs`.
            callback_on_step_end_tensor_inputs (`List`, *optional*):
                The list of tensor inputs for the `callback_on_step_end` function. The tensors specified in the list
                will be passed as `callback_kwargs` argument. You will only be able to include variables listed in the
                `._callback_tensor_inputs` attribute of your pipeline class.
            max_sequence_length (`int` defaults to 256): Maximum sequence length to use with the `prompt`.
            skip_guidance_layers (`List[int]`, *optional*): A list of integers that specify layers to skip during guidance.
                If not provided, all layers will be used for guidance. If provided, the guidance will only be applied
                to the layers specified in the list. Recommended value by StabiltyAI for Stable Diffusion 3.5 Medium is
                [7, 8, 9].
            skip_layer_guidance_scale (`int`, *optional*): The scale of the guidance for the layers specified in
                `skip_guidance_layers`. The guidance will be applied to the layers specified in `skip_guidance_layers`
                with a scale of `skip_layer_guidance_scale`. The guidance will be applied to the rest of the layers with
                a scale of `1`.
            skip_layer_guidance_stop (`int`, *optional*): The step at which the guidance for the layers specified in
                `skip_guidance_layers` will stop. The guidance will be applied to the layers specified in
                `skip_guidance_layers` until the fraction specified in `skip_layer_guidance_stop`. Recommended value by
                StabiltyAI for Stable Diffusion 3.5 Medium is 0.2.
            skip_layer_guidance_start (`int`, *optional*): The step at which the guidance for the layers specified in
                `skip_guidance_layers` will start. The guidance will be applied to the layers specified in
                `skip_guidance_layers` from the fraction specified in `skip_layer_guidance_start`. Recommended value by
                StabiltyAI for Stable Diffusion 3.5 Medium is 0.01.

        Examples:

        Returns:
            [`~pipelines.stable_diffusion_3.StableDiffusion3PipelineOutput`] or `tuple`:
            [`~pipelines.stable_diffusion_3.StableDiffusion3PipelineOutput`] if `return_dict` is True, otherwise a
            `tuple`. When returning a tuple, the first element is a list with the generated images.
        """

        height = height or self.default_sample_size * self.vae_scale_factor
        width = width or self.default_sample_size * self.vae_scale_factor

        # 1. Check inputs. Raise error if not correct
        self.check_inputs(
            prompt,
            prompt_2,
            prompt_3,
            height,
            width,
            negative_prompt=negative_prompt,
            negative_prompt_2=negative_prompt_2,
            negative_prompt_3=negative_prompt_3,
            prompt_embeds=prompt_embeds,
            negative_prompt_embeds=negative_prompt_embeds,
            pooled_prompt_embeds=pooled_prompt_embeds,
            negative_pooled_prompt_embeds=negative_pooled_prompt_embeds,
            callback_on_step_end_tensor_inputs=callback_on_step_end_tensor_inputs,
            max_sequence_length=max_sequence_length,
        )

        self._guidance_scale = guidance_scale
        self._skip_layer_guidance_scale = skip_layer_guidance_scale
        self._clip_skip = clip_skip
        self._joint_attention_kwargs = joint_attention_kwargs
        self._interrupt = False

        # 2. Define call parameters
        if prompt is not None and isinstance(prompt, str):
            batch_size = 1
        elif prompt is not None and isinstance(prompt, list):
            batch_size = len(prompt)
        else:
            batch_size = prompt_embeds.shape[0]

        device = self._execution_device

        lora_scale = (
            self.joint_attention_kwargs.get("scale", None)
            if self.joint_attention_kwargs is not None
            else None
        )
        (
            prompt_embeds,
            negative_prompt_embeds,
            pooled_prompt_embeds,
            negative_pooled_prompt_embeds,
        ) = self.encode_prompt(
            prompt=prompt,
            prompt_2=prompt_2,
            prompt_3=prompt_3,
            negative_prompt=negative_prompt,
            negative_prompt_2=negative_prompt_2,
            negative_prompt_3=negative_prompt_3,
            do_classifier_free_guidance=self.do_classifier_free_guidance,
            prompt_embeds=prompt_embeds,
            negative_prompt_embeds=negative_prompt_embeds,
            pooled_prompt_embeds=pooled_prompt_embeds,
            negative_pooled_prompt_embeds=negative_pooled_prompt_embeds,
            device=device,
            clip_skip=self.clip_skip,
            num_images_per_prompt=num_images_per_prompt,
            max_sequence_length=max_sequence_length,
            lora_scale=lora_scale,
        )

        if self.do_classifier_free_guidance:
            if skip_guidance_layers is not None:
                original_prompt_embeds = prompt_embeds
                original_pooled_prompt_embeds = pooled_prompt_embeds
            # we do not combine the inference if we skip guidance layers.
            prompt_embeds = torch.cat([negative_prompt_embeds, prompt_embeds], dim=0)
            pooled_prompt_embeds = torch.cat(
                [negative_pooled_prompt_embeds, pooled_prompt_embeds], dim=0
            )

        # 4. Prepare latent variables
        num_channels_latents = self.transformer.config.in_channels
        latents = self.prepare_latents(
            batch_size * num_images_per_prompt,
            num_channels_latents,
            height,
            width,
            prompt_embeds.dtype,
            device,
            generator,
            latents,
        )

        # 5. Prepare timesteps
        scheduler_kwargs = {}
        if self.scheduler.config.get("use_dynamic_shifting", None) and mu is None:
            _, _, height, width = latents.shape
            image_seq_len = (height // self.transformer.config.patch_size) * (
                width // self.transformer.config.patch_size
            )
            mu = calculate_shift(
                image_seq_len,
                self.scheduler.config.base_image_seq_len,
                self.scheduler.config.max_image_seq_len,
                self.scheduler.config.base_shift,
                self.scheduler.config.max_shift,
            )
            scheduler_kwargs["mu"] = mu
        elif mu is not None:
            scheduler_kwargs["mu"] = mu
        timesteps, num_inference_steps = retrieve_timesteps(
            self.scheduler,
            num_inference_steps,
            device,
            sigmas=sigmas,
            **scheduler_kwargs,
        )
        num_warmup_steps = max(
            len(timesteps) - num_inference_steps * self.scheduler.order, 0
        )
        self._num_timesteps = len(timesteps)
        # print(f"Denoising timesteps: {timesteps}")

        # 6. Denoising loop
        with self.progress_bar(total=num_inference_steps) as progress_bar:
            for i, t in enumerate(timesteps):
                if self.interrupt:
                    continue

                # expand the latents if we are doing classifier free guidance
                # added fix from: https://github.com/huggingface/diffusers/pull/10086/files
                # to allow for num_images_per_prompt > 1
                latent_model_input = (
                    torch.cat([latents] * 2)
                    if self.do_classifier_free_guidance
                    else latents
                )

                # broadcast to batch dimension in a way that's compatible with ONNX/Core ML
                timestep = t.expand(latent_model_input.shape[0])

                noise_pred = self.transformer(
                    hidden_states=latent_model_input.to(device=self.transformer.device),
                    timestep=timestep,
                    encoder_hidden_states=prompt_embeds.to(
                        device=self.transformer.device
                    ),
                    pooled_projections=pooled_prompt_embeds.to(
                        device=self.transformer.device
                    ),
                    joint_attention_kwargs=self.joint_attention_kwargs,
                    return_dict=False,
                )[0]

                # perform guidance
                if self.do_classifier_free_guidance:
                    noise_pred_uncond, noise_pred_text = noise_pred.chunk(2)
                    if use_cfg_zero_star:
                        positive_flat = noise_pred_text.view(batch_size, -1)
                        negative_flat = noise_pred_uncond.view(batch_size, -1)

                        alpha = optimized_scale(positive_flat, negative_flat)
                        alpha = alpha.view(batch_size, 1, 1, 1)
                        alpha = alpha.to(positive_flat.dtype)

                        if (i <= zero_steps) and use_zero_init:
                            noise_pred = noise_pred_text * 0.0
                        else:
                            noise_pred = noise_pred_uncond * alpha + guidance_scale * (
                                noise_pred_text - noise_pred_uncond * alpha
                            )
                    else:
                        noise_pred = noise_pred_uncond + guidance_scale * (
                            noise_pred_text - noise_pred_uncond
                        )

                    should_skip_layers = (
                        True
                        if i > num_inference_steps * skip_layer_guidance_start
                        and i < num_inference_steps * skip_layer_guidance_stop
                        else False
                    )
                    if skip_guidance_layers is not None and should_skip_layers:
                        timestep = t.expand(latents.shape[0])
                        latent_model_input = latents
                        noise_pred_skip_layers = self.transformer(
                            hidden_states=latent_model_input.to(
                                device=self.transformer.device,
                            ),
                            timestep=timestep,
                            encoder_hidden_states=original_prompt_embeds.to(
                                device=self.transformer.device,
                            ),
                            pooled_projections=original_pooled_prompt_embeds.to(
                                device=self.transformer.device,
                            ),
                            joint_attention_kwargs=self.joint_attention_kwargs,
                            return_dict=False,
                            skip_layers=skip_guidance_layers,
                        )[0]
                        noise_pred = (
                            noise_pred
                            + (noise_pred_text - noise_pred_skip_layers)
                            * self._skip_layer_guidance_scale
                        )

                # compute the previous noisy sample x_t -> x_t-1
                latents_dtype = latents.dtype
                latents = self.scheduler.step(
                    noise_pred, t, latents, return_dict=False
                )[0]

                if latents.dtype != latents_dtype:
                    if torch.backends.mps.is_available():
                        # some platforms (eg. apple mps) misbehave due to a pytorch bug: https://github.com/pytorch/pytorch/pull/99272
                        latents = latents.to(latents_dtype)

                if callback_on_step_end is not None:
                    callback_kwargs = {}
                    for k in callback_on_step_end_tensor_inputs:
                        callback_kwargs[k] = locals()[k]
                    callback_outputs = callback_on_step_end(self, i, t, callback_kwargs)

                    latents = callback_outputs.pop("latents", latents)
                    prompt_embeds = callback_outputs.pop("prompt_embeds", prompt_embeds)
                    negative_prompt_embeds = callback_outputs.pop(
                        "negative_prompt_embeds", negative_prompt_embeds
                    )
                    negative_pooled_prompt_embeds = callback_outputs.pop(
                        "negative_pooled_prompt_embeds", negative_pooled_prompt_embeds
                    )

                # call the callback, if provided
                if i == len(timesteps) - 1 or (
                    (i + 1) > num_warmup_steps and (i + 1) % self.scheduler.order == 0
                ):
                    progress_bar.update()

                if XLA_AVAILABLE:
                    xm.mark_step()

        if output_type == "latent":
            image = latents

        else:
            latents = (
                latents / self.vae.config.scaling_factor
            ) + self.vae.config.shift_factor

            if hasattr(torch.nn.functional, "scaled_dot_product_attention_sdpa"):
                # we have SageAttention loaded. fallback to SDPA for decode.
                torch.nn.functional.scaled_dot_product_attention = (
                    torch.nn.functional.scaled_dot_product_attention_sdpa
                )

            image = self.vae.decode(
                latents.to(dtype=self.vae.dtype), return_dict=False
            )[0]

            if hasattr(torch.nn.functional, "scaled_dot_product_attention_sdpa"):
                # reenable SageAttention for training.
                torch.nn.functional.scaled_dot_product_attention = (
                    torch.nn.functional.scaled_dot_product_attention_sage
                )

            image = self.image_processor.postprocess(image, output_type=output_type)

        # Offload all models
        self.maybe_free_model_hooks()

        if not return_dict:
            return (image,)

        return StableDiffusion3PipelineOutput(images=image)


class StableDiffusion3Img2ImgPipeline(
    DiffusionPipeline, SD3LoraLoaderMixin, FromSingleFileMixin
):
    r"""
    Args:
        transformer ([`SD3Transformer2DModel`]):
            Conditional Transformer (MMDiT) architecture to denoise the encoded image latents.
        scheduler ([`FlowMatchEulerDiscreteScheduler`]):
            A scheduler to be used in combination with `transformer` to denoise the encoded image latents.
        vae ([`AutoencoderKL`]):
            Variational Auto-Encoder (VAE) Model to encode and decode images to and from latent representations.
        text_encoder ([`CLIPTextModelWithProjection`]):
            [CLIP](https://huggingface.co/docs/transformers/model_doc/clip#transformers.CLIPTextModelWithProjection),
            specifically the [clip-vit-large-patch14](https://huggingface.co/openai/clip-vit-large-patch14) variant,
            with an additional added projection layer that is initialized with a diagonal matrix with the `hidden_size`
            as its dimension.
        text_encoder_2 ([`CLIPTextModelWithProjection`]):
            [CLIP](https://huggingface.co/docs/transformers/model_doc/clip#transformers.CLIPTextModelWithProjection),
            specifically the
            [laion/CLIP-ViT-bigG-14-laion2B-39B-b160k](https://huggingface.co/laion/CLIP-ViT-bigG-14-laion2B-39B-b160k)
            variant.
        text_encoder_3 ([`T5EncoderModel`]):
            Frozen text-encoder. Stable Diffusion 3 uses
            [T5](https://huggingface.co/docs/transformers/model_doc/t5#transformers.T5EncoderModel), specifically the
            [t5-v1_1-xxl](https://huggingface.co/google/t5-v1_1-xxl) variant.
        tokenizer (`CLIPTokenizer`):
            Tokenizer of class
            [CLIPTokenizer](https://huggingface.co/docs/transformers/v4.21.0/en/model_doc/clip#transformers.CLIPTokenizer).
        tokenizer_2 (`CLIPTokenizer`):
            Second Tokenizer of class
            [CLIPTokenizer](https://huggingface.co/docs/transformers/v4.21.0/en/model_doc/clip#transformers.CLIPTokenizer).
        tokenizer_3 (`T5TokenizerFast`):
            Tokenizer of class
            [T5Tokenizer](https://huggingface.co/docs/transformers/model_doc/t5#transformers.T5Tokenizer).
    """

    model_cpu_offload_seq = (
        "text_encoder->text_encoder_2->text_encoder_3->transformer->vae"
    )
    _optional_components = []
    _callback_tensor_inputs = [
        "latents",
        "prompt_embeds",
        "negative_prompt_embeds",
        "negative_pooled_prompt_embeds",
    ]

    def __init__(
        self,
        transformer: SD3Transformer2DModel,
        scheduler: FlowMatchEulerDiscreteScheduler,
        vae: AutoencoderKL,
        text_encoder: CLIPTextModelWithProjection,
        tokenizer: CLIPTokenizer,
        text_encoder_2: CLIPTextModelWithProjection,
        tokenizer_2: CLIPTokenizer,
        text_encoder_3: T5EncoderModel,
        tokenizer_3: T5TokenizerFast,
    ):
        super().__init__()

        self.register_modules(
            vae=vae,
            text_encoder=text_encoder,
            text_encoder_2=text_encoder_2,
            text_encoder_3=text_encoder_3,
            tokenizer=tokenizer,
            tokenizer_2=tokenizer_2,
            tokenizer_3=tokenizer_3,
            transformer=transformer,
            scheduler=scheduler,
        )
        self.vae_scale_factor = 2 ** (len(self.vae.config.block_out_channels) - 1)
        self.image_processor = VaeImageProcessor(
            vae_scale_factor=self.vae_scale_factor,
            vae_latent_channels=self.vae.config.latent_channels,
        )
        self.tokenizer_max_length = self.tokenizer.model_max_length
        self.default_sample_size = self.transformer.config.sample_size

    # Copied from diffusers.pipelines.stable_diffusion_3.pipeline_stable_diffusion_3.StableDiffusion3Pipeline._get_t5_prompt_embeds
    def _get_t5_prompt_embeds(
        self,
        prompt: Union[str, List[str]] = None,
        num_images_per_prompt: int = 1,
        max_sequence_length: int = 256,
        device: Optional[torch.device] = None,
        dtype: Optional[torch.dtype] = None,
    ):
        device = device or self._execution_device
        dtype = dtype or self.text_encoder.dtype

        prompt = [prompt] if isinstance(prompt, str) else prompt
        batch_size = len(prompt)

        if self.text_encoder_3 is None:
            return torch.zeros(
                (
                    batch_size * num_images_per_prompt,
                    self.tokenizer_max_length,
                    self.transformer.config.joint_attention_dim,
                ),
                device=device,
                dtype=dtype,
            )

        text_inputs = self.tokenizer_3(
            prompt,
            padding="max_length",
            max_length=max_sequence_length,
            truncation=True,
            add_special_tokens=True,
            return_tensors="pt",
        )
        text_input_ids = text_inputs.input_ids
        untruncated_ids = self.tokenizer_3(
            prompt, padding="longest", return_tensors="pt"
        ).input_ids

        if untruncated_ids.shape[-1] >= text_input_ids.shape[-1] and not torch.equal(
            text_input_ids, untruncated_ids
        ):
            removed_text = self.tokenizer_3.batch_decode(
                untruncated_ids[:, self.tokenizer_max_length - 1 : -1]
            )
            logger.warning(
                "The following part of your input was truncated because `max_sequence_length` is set to "
                f" {max_sequence_length} tokens: {removed_text}"
            )

        prompt_embeds = self.text_encoder_3(text_input_ids.to(device))[0]

        dtype = self.text_encoder_3.dtype
        prompt_embeds = prompt_embeds.to(dtype=dtype, device=device)

        _, seq_len, _ = prompt_embeds.shape

        # duplicate text embeddings and attention mask for each generation per prompt, using mps friendly method
        prompt_embeds = prompt_embeds.repeat(1, num_images_per_prompt, 1)
        prompt_embeds = prompt_embeds.view(
            batch_size * num_images_per_prompt, seq_len, -1
        )

        return prompt_embeds

    # Copied from diffusers.pipelines.stable_diffusion_3.pipeline_stable_diffusion_3.StableDiffusion3Pipeline._get_clip_prompt_embeds
    def _get_clip_prompt_embeds(
        self,
        prompt: Union[str, List[str]],
        num_images_per_prompt: int = 1,
        device: Optional[torch.device] = None,
        clip_skip: Optional[int] = None,
        clip_model_index: int = 0,
    ):
        device = device or self._execution_device

        clip_tokenizers = [self.tokenizer, self.tokenizer_2]
        clip_text_encoders = [self.text_encoder, self.text_encoder_2]

        tokenizer = clip_tokenizers[clip_model_index]
        text_encoder = clip_text_encoders[clip_model_index]

        prompt = [prompt] if isinstance(prompt, str) else prompt
        batch_size = len(prompt)

        text_inputs = tokenizer(
            prompt,
            padding="max_length",
            max_length=self.tokenizer_max_length,
            truncation=True,
            return_tensors="pt",
        )

        text_input_ids = text_inputs.input_ids
        untruncated_ids = tokenizer(
            prompt, padding="longest", return_tensors="pt"
        ).input_ids
        if untruncated_ids.shape[-1] >= text_input_ids.shape[-1] and not torch.equal(
            text_input_ids, untruncated_ids
        ):
            removed_text = tokenizer.batch_decode(
                untruncated_ids[:, self.tokenizer_max_length - 1 : -1]
            )
            logger.warning(
                "The following part of your input was truncated because CLIP can only handle sequences up to"
                f" {self.tokenizer_max_length} tokens: {removed_text}"
            )
        prompt_embeds = text_encoder(
            text_input_ids.to(device), output_hidden_states=True
        )
        pooled_prompt_embeds = prompt_embeds[0]

        if clip_skip is None:
            prompt_embeds = prompt_embeds.hidden_states[-2]
        else:
            prompt_embeds = prompt_embeds.hidden_states[-(clip_skip + 2)]

        prompt_embeds = prompt_embeds.to(dtype=self.text_encoder.dtype, device=device)

        _, seq_len, _ = prompt_embeds.shape
        # duplicate text embeddings for each generation per prompt, using mps friendly method
        prompt_embeds = prompt_embeds.repeat(1, num_images_per_prompt, 1)
        prompt_embeds = prompt_embeds.view(
            batch_size * num_images_per_prompt, seq_len, -1
        )

        pooled_prompt_embeds = pooled_prompt_embeds.repeat(1, num_images_per_prompt, 1)
        pooled_prompt_embeds = pooled_prompt_embeds.view(
            batch_size * num_images_per_prompt, -1
        )

        return prompt_embeds, pooled_prompt_embeds

    # Copied from diffusers.pipelines.stable_diffusion_3.pipeline_stable_diffusion_3.StableDiffusion3Pipeline.encode_prompt
    def encode_prompt(
        self,
        prompt: Union[str, List[str]],
        prompt_2: Union[str, List[str]],
        prompt_3: Union[str, List[str]],
        device: Optional[torch.device] = None,
        num_images_per_prompt: int = 1,
        do_classifier_free_guidance: bool = True,
        negative_prompt: Optional[Union[str, List[str]]] = None,
        negative_prompt_2: Optional[Union[str, List[str]]] = None,
        negative_prompt_3: Optional[Union[str, List[str]]] = None,
        prompt_embeds: Optional[torch.FloatTensor] = None,
        negative_prompt_embeds: Optional[torch.FloatTensor] = None,
        pooled_prompt_embeds: Optional[torch.FloatTensor] = None,
        negative_pooled_prompt_embeds: Optional[torch.FloatTensor] = None,
        clip_skip: Optional[int] = None,
        max_sequence_length: int = 256,
        lora_scale: Optional[float] = None,
    ):
        r"""

        Args:
            prompt (`str` or `List[str]`, *optional*):
                prompt to be encoded
            prompt_2 (`str` or `List[str]`, *optional*):
                The prompt or prompts to be sent to the `tokenizer_2` and `text_encoder_2`. If not defined, `prompt` is
                used in all text-encoders
            prompt_3 (`str` or `List[str]`, *optional*):
                The prompt or prompts to be sent to the `tokenizer_3` and `text_encoder_3`. If not defined, `prompt` is
                used in all text-encoders
            device: (`torch.device`):
                torch device
            num_images_per_prompt (`int`):
                number of images that should be generated per prompt
            do_classifier_free_guidance (`bool`):
                whether to use classifier free guidance or not
            negative_prompt (`str` or `List[str]`, *optional*):
                The prompt or prompts not to guide the image generation. If not defined, one has to pass
                `negative_prompt_embeds` instead. Ignored when not using guidance (i.e., ignored if `guidance_scale` is
                less than `1`).
            negative_prompt_2 (`str` or `List[str]`, *optional*):
                The prompt or prompts not to guide the image generation to be sent to `tokenizer_2` and
                `text_encoder_2`. If not defined, `negative_prompt` is used in all the text-encoders.
            negative_prompt_2 (`str` or `List[str]`, *optional*):
                The prompt or prompts not to guide the image generation to be sent to `tokenizer_3` and
                `text_encoder_3`. If not defined, `negative_prompt` is used in both text-encoders
            prompt_embeds (`torch.FloatTensor`, *optional*):
                Pre-generated text embeddings. Can be used to easily tweak text inputs, *e.g.* prompt weighting. If not
                provided, text embeddings will be generated from `prompt` input argument.
            negative_prompt_embeds (`torch.FloatTensor`, *optional*):
                Pre-generated negative text embeddings. Can be used to easily tweak text inputs, *e.g.* prompt
                weighting. If not provided, negative_prompt_embeds will be generated from `negative_prompt` input
                argument.
            pooled_prompt_embeds (`torch.FloatTensor`, *optional*):
                Pre-generated pooled text embeddings. Can be used to easily tweak text inputs, *e.g.* prompt weighting.
                If not provided, pooled text embeddings will be generated from `prompt` input argument.
            negative_pooled_prompt_embeds (`torch.FloatTensor`, *optional*):
                Pre-generated negative pooled text embeddings. Can be used to easily tweak text inputs, *e.g.* prompt
                weighting. If not provided, pooled negative_prompt_embeds will be generated from `negative_prompt`
                input argument.
            clip_skip (`int`, *optional*):
                Number of layers to be skipped from CLIP while computing the prompt embeddings. A value of 1 means that
                the output of the pre-final layer will be used for computing the prompt embeddings.
            lora_scale (`float`, *optional*):
                A lora scale that will be applied to all LoRA layers of the text encoder if LoRA layers are loaded.
        """
        device = device or self._execution_device

        # set lora scale so that monkey patched LoRA
        # function of text encoder can correctly access it
        if lora_scale is not None and isinstance(self, SD3LoraLoaderMixin):
            self._lora_scale = lora_scale

            # dynamically adjust the LoRA scale
            if self.text_encoder is not None and USE_PEFT_BACKEND:
                scale_lora_layers(self.text_encoder, lora_scale)
            if self.text_encoder_2 is not None and USE_PEFT_BACKEND:
                scale_lora_layers(self.text_encoder_2, lora_scale)

        prompt = [prompt] if isinstance(prompt, str) else prompt
        if prompt is not None:
            batch_size = len(prompt)
        else:
            batch_size = prompt_embeds.shape[0]

        if prompt_embeds is None:
            prompt_2 = prompt_2 or prompt
            prompt_2 = [prompt_2] if isinstance(prompt_2, str) else prompt_2

            prompt_3 = prompt_3 or prompt
            prompt_3 = [prompt_3] if isinstance(prompt_3, str) else prompt_3

            prompt_embed, pooled_prompt_embed = self._get_clip_prompt_embeds(
                prompt=prompt,
                device=device,
                num_images_per_prompt=num_images_per_prompt,
                clip_skip=clip_skip,
                clip_model_index=0,
            )
            prompt_2_embed, pooled_prompt_2_embed = self._get_clip_prompt_embeds(
                prompt=prompt_2,
                device=device,
                num_images_per_prompt=num_images_per_prompt,
                clip_skip=clip_skip,
                clip_model_index=1,
            )
            clip_prompt_embeds = torch.cat([prompt_embed, prompt_2_embed], dim=-1)

            t5_prompt_embed = self._get_t5_prompt_embeds(
                prompt=prompt_3,
                num_images_per_prompt=num_images_per_prompt,
                max_sequence_length=max_sequence_length,
                device=device,
            )

            clip_prompt_embeds = torch.nn.functional.pad(
                clip_prompt_embeds,
                (0, t5_prompt_embed.shape[-1] - clip_prompt_embeds.shape[-1]),
            )

            prompt_embeds = torch.cat([clip_prompt_embeds, t5_prompt_embed], dim=-2)
            pooled_prompt_embeds = torch.cat(
                [pooled_prompt_embed, pooled_prompt_2_embed], dim=-1
            )

        if do_classifier_free_guidance and negative_prompt_embeds is None:
            negative_prompt = negative_prompt or ""
            negative_prompt_2 = negative_prompt_2 or negative_prompt
            negative_prompt_3 = negative_prompt_3 or negative_prompt

            # normalize str to list
            negative_prompt = (
                batch_size * [negative_prompt]
                if isinstance(negative_prompt, str)
                else negative_prompt
            )
            negative_prompt_2 = (
                batch_size * [negative_prompt_2]
                if isinstance(negative_prompt_2, str)
                else negative_prompt_2
            )
            negative_prompt_3 = (
                batch_size * [negative_prompt_3]
                if isinstance(negative_prompt_3, str)
                else negative_prompt_3
            )

            if prompt is not None and type(prompt) is not type(negative_prompt):
                raise TypeError(
                    f"`negative_prompt` should be the same type to `prompt`, but got {type(negative_prompt)} !="
                    f" {type(prompt)}."
                )
            elif batch_size != len(negative_prompt):
                raise ValueError(
                    f"`negative_prompt`: {negative_prompt} has batch size {len(negative_prompt)}, but `prompt`:"
                    f" {prompt} has batch size {batch_size}. Please make sure that passed `negative_prompt` matches"
                    " the batch size of `prompt`."
                )

            negative_prompt_embed, negative_pooled_prompt_embed = (
                self._get_clip_prompt_embeds(
                    negative_prompt,
                    device=device,
                    num_images_per_prompt=num_images_per_prompt,
                    clip_skip=None,
                    clip_model_index=0,
                )
            )
            negative_prompt_2_embed, negative_pooled_prompt_2_embed = (
                self._get_clip_prompt_embeds(
                    negative_prompt_2,
                    device=device,
                    num_images_per_prompt=num_images_per_prompt,
                    clip_skip=None,
                    clip_model_index=1,
                )
            )
            negative_clip_prompt_embeds = torch.cat(
                [negative_prompt_embed, negative_prompt_2_embed], dim=-1
            )

            t5_negative_prompt_embed = self._get_t5_prompt_embeds(
                prompt=negative_prompt_3,
                num_images_per_prompt=num_images_per_prompt,
                max_sequence_length=max_sequence_length,
                device=device,
            )

            negative_clip_prompt_embeds = torch.nn.functional.pad(
                negative_clip_prompt_embeds,
                (
                    0,
                    t5_negative_prompt_embed.shape[-1]
                    - negative_clip_prompt_embeds.shape[-1],
                ),
            )

            negative_prompt_embeds = torch.cat(
                [negative_clip_prompt_embeds, t5_negative_prompt_embed], dim=-2
            )
            negative_pooled_prompt_embeds = torch.cat(
                [negative_pooled_prompt_embed, negative_pooled_prompt_2_embed], dim=-1
            )

        if self.text_encoder is not None:
            if isinstance(self, SD3LoraLoaderMixin) and USE_PEFT_BACKEND:
                # Retrieve the original scale by scaling back the LoRA layers
                unscale_lora_layers(self.text_encoder, lora_scale)

        if self.text_encoder_2 is not None:
            if isinstance(self, SD3LoraLoaderMixin) and USE_PEFT_BACKEND:
                # Retrieve the original scale by scaling back the LoRA layers
                unscale_lora_layers(self.text_encoder_2, lora_scale)

        return (
            prompt_embeds,
            negative_prompt_embeds,
            pooled_prompt_embeds,
            negative_pooled_prompt_embeds,
        )

    def check_inputs(
        self,
        prompt,
        prompt_2,
        prompt_3,
        strength,
        negative_prompt=None,
        negative_prompt_2=None,
        negative_prompt_3=None,
        prompt_embeds=None,
        negative_prompt_embeds=None,
        pooled_prompt_embeds=None,
        negative_pooled_prompt_embeds=None,
        callback_on_step_end_tensor_inputs=None,
        max_sequence_length=None,
    ):
        if strength < 0 or strength > 1:
            raise ValueError(
                f"The value of strength should in [0.0, 1.0] but is {strength}"
            )

        if callback_on_step_end_tensor_inputs is not None and not all(
            k in self._callback_tensor_inputs
            for k in callback_on_step_end_tensor_inputs
        ):
            raise ValueError(
                f"`callback_on_step_end_tensor_inputs` has to be in {self._callback_tensor_inputs}, but found {[k for k in callback_on_step_end_tensor_inputs if k not in self._callback_tensor_inputs]}"
            )

        if prompt is not None and prompt_embeds is not None:
            raise ValueError(
                f"Cannot forward both `prompt`: {prompt} and `prompt_embeds`: {prompt_embeds}. Please make sure to"
                " only forward one of the two."
            )
        elif prompt_2 is not None and prompt_embeds is not None:
            raise ValueError(
                f"Cannot forward both `prompt_2`: {prompt_2} and `prompt_embeds`: {prompt_embeds}. Please make sure to"
                " only forward one of the two."
            )
        elif prompt_3 is not None and prompt_embeds is not None:
            raise ValueError(
                f"Cannot forward both `prompt_3`: {prompt_2} and `prompt_embeds`: {prompt_embeds}. Please make sure to"
                " only forward one of the two."
            )
        elif prompt is None and prompt_embeds is None:
            raise ValueError(
                "Provide either `prompt` or `prompt_embeds`. Cannot leave both `prompt` and `prompt_embeds` undefined."
            )
        elif prompt is not None and (
            not isinstance(prompt, str) and not isinstance(prompt, list)
        ):
            raise ValueError(
                f"`prompt` has to be of type `str` or `list` but is {type(prompt)}"
            )
        elif prompt_2 is not None and (
            not isinstance(prompt_2, str) and not isinstance(prompt_2, list)
        ):
            raise ValueError(
                f"`prompt_2` has to be of type `str` or `list` but is {type(prompt_2)}"
            )
        elif prompt_3 is not None and (
            not isinstance(prompt_3, str) and not isinstance(prompt_3, list)
        ):
            raise ValueError(
                f"`prompt_3` has to be of type `str` or `list` but is {type(prompt_3)}"
            )

        if negative_prompt is not None and negative_prompt_embeds is not None:
            raise ValueError(
                f"Cannot forward both `negative_prompt`: {negative_prompt} and `negative_prompt_embeds`:"
                f" {negative_prompt_embeds}. Please make sure to only forward one of the two."
            )
        elif negative_prompt_2 is not None and negative_prompt_embeds is not None:
            raise ValueError(
                f"Cannot forward both `negative_prompt_2`: {negative_prompt_2} and `negative_prompt_embeds`:"
                f" {negative_prompt_embeds}. Please make sure to only forward one of the two."
            )
        elif negative_prompt_3 is not None and negative_prompt_embeds is not None:
            raise ValueError(
                f"Cannot forward both `negative_prompt_3`: {negative_prompt_3} and `negative_prompt_embeds`:"
                f" {negative_prompt_embeds}. Please make sure to only forward one of the two."
            )

        if prompt_embeds is not None and negative_prompt_embeds is not None:
            if prompt_embeds.shape != negative_prompt_embeds.shape:
                raise ValueError(
                    "`prompt_embeds` and `negative_prompt_embeds` must have the same shape when passed directly, but"
                    f" got: `prompt_embeds` {prompt_embeds.shape} != `negative_prompt_embeds`"
                    f" {negative_prompt_embeds.shape}."
                )

        if prompt_embeds is not None and pooled_prompt_embeds is None:
            raise ValueError(
                "If `prompt_embeds` are provided, `pooled_prompt_embeds` also have to be passed. Make sure to generate `pooled_prompt_embeds` from the same text encoder that was used to generate `prompt_embeds`."
            )

        if negative_prompt_embeds is not None and negative_pooled_prompt_embeds is None:
            raise ValueError(
                "If `negative_prompt_embeds` are provided, `negative_pooled_prompt_embeds` also have to be passed. Make sure to generate `negative_pooled_prompt_embeds` from the same text encoder that was used to generate `negative_prompt_embeds`."
            )

        if max_sequence_length is not None and max_sequence_length > 512:
            raise ValueError(
                f"`max_sequence_length` cannot be greater than 512 but is {max_sequence_length}"
            )

    def get_timesteps(self, num_inference_steps, strength, device):
        # get the original timestep using init_timestep
        init_timestep = min(num_inference_steps * strength, num_inference_steps)

        t_start = int(max(num_inference_steps - init_timestep, 0))
        timesteps = self.scheduler.timesteps[t_start * self.scheduler.order :]
        if hasattr(self.scheduler, "set_begin_index"):
            self.scheduler.set_begin_index(t_start * self.scheduler.order)

        return timesteps, num_inference_steps - t_start

    def prepare_latents(
        self,
        image,
        timestep,
        batch_size,
        num_images_per_prompt,
        dtype,
        device,
        generator=None,
    ):
        if not isinstance(image, (torch.Tensor, PIL.Image.Image, list)):
            raise ValueError(
                f"`image` has to be of type `torch.Tensor`, `PIL.Image.Image` or list but is {type(image)}"
            )

        image = image.to(device=device, dtype=dtype)

        batch_size = batch_size * num_images_per_prompt
        if image.shape[1] == self.vae.config.latent_channels:
            init_latents = image

        else:
            if isinstance(generator, list) and len(generator) != batch_size:
                raise ValueError(
                    f"You have passed a list of generators of length {len(generator)}, but requested an effective batch"
                    f" size of {batch_size}. Make sure the batch size matches the length of the generators."
                )

            elif isinstance(generator, list):
                init_latents = [
                    retrieve_latents(
                        self.vae.encode(image[i : i + 1]), generator=generator[i]
                    )
                    for i in range(batch_size)
                ]
                init_latents = torch.cat(init_latents, dim=0)
            else:
                init_latents = retrieve_latents(
                    self.vae.encode(image), generator=generator
                )

            init_latents = (
                init_latents - self.vae.config.shift_factor
            ) * self.vae.config.scaling_factor

        if (
            batch_size > init_latents.shape[0]
            and batch_size % init_latents.shape[0] == 0
        ):
            # expand init_latents for batch_size
            additional_image_per_prompt = batch_size // init_latents.shape[0]
            init_latents = torch.cat(
                [init_latents] * additional_image_per_prompt, dim=0
            )
        elif (
            batch_size > init_latents.shape[0]
            and batch_size % init_latents.shape[0] != 0
        ):
            raise ValueError(
                f"Cannot duplicate `image` of batch size {init_latents.shape[0]} to {batch_size} text prompts."
            )
        else:
            init_latents = torch.cat([init_latents], dim=0)

        shape = init_latents.shape
        noise = randn_tensor(shape, generator=generator, device=device, dtype=dtype)

        # get latents
<<<<<<< HEAD
        noise = randn_tensor(
            init_latents.shape,
            generator=generator,
            device=device,
            dtype=init_latents.dtype,
        )
=======
>>>>>>> baa7f997
        latents = self.scheduler.scale_noise(init_latents, timestep, noise)
        latents = init_latents.to(device=device, dtype=dtype)

        return latents

    @property
    def guidance_scale(self):
        return self._guidance_scale

    @property
    def joint_attention_kwargs(self):
        return self._joint_attention_kwargs

    @property
    def clip_skip(self):
        return self._clip_skip

    # here `guidance_scale` is defined analog to the guidance weight `w` of equation (2)
    # of the Imagen paper: https://arxiv.org/pdf/2205.11487.pdf . `guidance_scale = 1`
    # corresponds to doing no classifier free guidance.
    @property
    def do_classifier_free_guidance(self):
        return self._guidance_scale > 1

    @property
    def num_timesteps(self):
        return self._num_timesteps

    @property
    def interrupt(self):
        return self._interrupt

    @torch.no_grad()
    @replace_example_docstring(EXAMPLE_DOC_STRING)
    def __call__(
        self,
        prompt: Union[str, List[str]] = None,
        prompt_2: Optional[Union[str, List[str]]] = None,
        prompt_3: Optional[Union[str, List[str]]] = None,
        image: PipelineImageInput = None,
        strength: float = 0.6,
        num_inference_steps: int = 50,
        timesteps: List[int] = None,
        guidance_scale: float = 7.0,
        negative_prompt: Optional[Union[str, List[str]]] = None,
        negative_prompt_2: Optional[Union[str, List[str]]] = None,
        negative_prompt_3: Optional[Union[str, List[str]]] = None,
        num_images_per_prompt: Optional[int] = 1,
        generator: Optional[Union[torch.Generator, List[torch.Generator]]] = None,
        latents: Optional[torch.FloatTensor] = None,
        prompt_embeds: Optional[torch.FloatTensor] = None,
        negative_prompt_embeds: Optional[torch.FloatTensor] = None,
        pooled_prompt_embeds: Optional[torch.FloatTensor] = None,
        negative_pooled_prompt_embeds: Optional[torch.FloatTensor] = None,
        output_type: Optional[str] = "pil",
        return_dict: bool = True,
        joint_attention_kwargs: Optional[Dict[str, Any]] = None,
        clip_skip: Optional[int] = None,
        callback_on_step_end: Optional[Callable[[int, int, Dict], None]] = None,
        callback_on_step_end_tensor_inputs: List[str] = ["latents"],
        max_sequence_length: int = 256,
    ):
        r"""
        Function invoked when calling the pipeline for generation.

        Args:
            prompt (`str` or `List[str]`, *optional*):
                The prompt or prompts to guide the image generation. If not defined, one has to pass `prompt_embeds`.
                instead.
            prompt_2 (`str` or `List[str]`, *optional*):
                The prompt or prompts to be sent to `tokenizer_2` and `text_encoder_2`. If not defined, `prompt` is
                will be used instead
            prompt_3 (`str` or `List[str]`, *optional*):
                The prompt or prompts to be sent to `tokenizer_3` and `text_encoder_3`. If not defined, `prompt` is
                will be used instead
            height (`int`, *optional*, defaults to self.unet.config.sample_size * self.vae_scale_factor):
                The height in pixels of the generated image. This is set to 1024 by default for the best results.
            width (`int`, *optional*, defaults to self.unet.config.sample_size * self.vae_scale_factor):
                The width in pixels of the generated image. This is set to 1024 by default for the best results.
            num_inference_steps (`int`, *optional*, defaults to 50):
                The number of denoising steps. More denoising steps usually lead to a higher quality image at the
                expense of slower inference.
            timesteps (`List[int]`, *optional*):
                Custom timesteps to use for the denoising process with schedulers which support a `timesteps` argument
                in their `set_timesteps` method. If not defined, the default behavior when `num_inference_steps` is
                passed will be used. Must be in descending order.
            guidance_scale (`float`, *optional*, defaults to 7.0):
                Guidance scale as defined in [Classifier-Free Diffusion Guidance](https://arxiv.org/abs/2207.12598).
                `guidance_scale` is defined as `w` of equation 2. of [Imagen
                Paper](https://arxiv.org/pdf/2205.11487.pdf). Guidance scale is enabled by setting `guidance_scale >
                1`. Higher guidance scale encourages to generate images that are closely linked to the text `prompt`,
                usually at the expense of lower image quality.
            negative_prompt (`str` or `List[str]`, *optional*):
                The prompt or prompts not to guide the image generation. If not defined, one has to pass
                `negative_prompt_embeds` instead. Ignored when not using guidance (i.e., ignored if `guidance_scale` is
                less than `1`).
            negative_prompt_2 (`str` or `List[str]`, *optional*):
                The prompt or prompts not to guide the image generation to be sent to `tokenizer_2` and
                `text_encoder_2`. If not defined, `negative_prompt` is used instead
            negative_prompt_3 (`str` or `List[str]`, *optional*):
                The prompt or prompts not to guide the image generation to be sent to `tokenizer_3` and
                `text_encoder_3`. If not defined, `negative_prompt` is used instead
            num_images_per_prompt (`int`, *optional*, defaults to 1):
                The number of images to generate per prompt.
            generator (`torch.Generator` or `List[torch.Generator]`, *optional*):
                One or a list of [torch generator(s)](https://pytorch.org/docs/stable/generated/torch.Generator.html)
                to make generation deterministic.
            latents (`torch.FloatTensor`, *optional*):
                Pre-generated noisy latents, sampled from a Gaussian distribution, to be used as inputs for image
                generation. Can be used to tweak the same generation with different prompts. If not provided, a latents
                tensor will ge generated by sampling using the supplied random `generator`.
            prompt_embeds (`torch.FloatTensor`, *optional*):
                Pre-generated text embeddings. Can be used to easily tweak text inputs, *e.g.* prompt weighting. If not
                provided, text embeddings will be generated from `prompt` input argument.
            negative_prompt_embeds (`torch.FloatTensor`, *optional*):
                Pre-generated negative text embeddings. Can be used to easily tweak text inputs, *e.g.* prompt
                weighting. If not provided, negative_prompt_embeds will be generated from `negative_prompt` input
                argument.
            pooled_prompt_embeds (`torch.FloatTensor`, *optional*):
                Pre-generated pooled text embeddings. Can be used to easily tweak text inputs, *e.g.* prompt weighting.
                If not provided, pooled text embeddings will be generated from `prompt` input argument.
            negative_pooled_prompt_embeds (`torch.FloatTensor`, *optional*):
                Pre-generated negative pooled text embeddings. Can be used to easily tweak text inputs, *e.g.* prompt
                weighting. If not provided, pooled negative_prompt_embeds will be generated from `negative_prompt`
                input argument.
            output_type (`str`, *optional*, defaults to `"pil"`):
                The output format of the generate image. Choose between
                [PIL](https://pillow.readthedocs.io/en/stable/): `PIL.Image.Image` or `np.array`.
            return_dict (`bool`, *optional*, defaults to `True`):
                Whether or not to return a [`~pipelines.stable_diffusion_3.StableDiffusion3PipelineOutput`] instead of
                a plain tuple.
            joint_attention_kwargs (`dict`, *optional*):
               A kwargs dictionary that if specified is passed along to the `AttentionProcessor` as defined under
                `self.processor` in
                [diffusers.models.attention_processor](https://github.com/huggingface/diffusers/blob/main/src/diffusers/models/attention_processor.py).
            callback_on_step_end (`Callable`, *optional*):
                A function that calls at the end of each denoising steps during the inference. The function is called
                with the following arguments: `callback_on_step_end(self: DiffusionPipeline, step: int, timestep: int,
                callback_kwargs: Dict)`. `callback_kwargs` will include a list of all tensors as specified by
                `callback_on_step_end_tensor_inputs`.
            callback_on_step_end_tensor_inputs (`List`, *optional*):
                The list of tensor inputs for the `callback_on_step_end` function. The tensors specified in the list
                will be passed as `callback_kwargs` argument. You will only be able to include variables listed in the
                `._callback_tensor_inputs` attribute of your pipeline class.
            max_sequence_length (`int` defaults to 256): Maximum sequence length to use with the `prompt`.

        Examples:

        Returns:
            [`~pipelines.stable_diffusion_3.StableDiffusion3PipelineOutput`] or `tuple`:
            [`~pipelines.stable_diffusion_3.StableDiffusion3PipelineOutput`] if `return_dict` is True, otherwise a
            `tuple`. When returning a tuple, the first element is a list with the generated images.
        """

        # 1. Check inputs. Raise error if not correct
        self.check_inputs(
            prompt,
            prompt_2,
            prompt_3,
            strength,
            negative_prompt=negative_prompt,
            negative_prompt_2=negative_prompt_2,
            negative_prompt_3=negative_prompt_3,
            prompt_embeds=prompt_embeds,
            negative_prompt_embeds=negative_prompt_embeds,
            pooled_prompt_embeds=pooled_prompt_embeds,
            negative_pooled_prompt_embeds=negative_pooled_prompt_embeds,
            callback_on_step_end_tensor_inputs=callback_on_step_end_tensor_inputs,
            max_sequence_length=max_sequence_length,
        )

        self._guidance_scale = guidance_scale
        self._clip_skip = clip_skip
        self._joint_attention_kwargs = joint_attention_kwargs
        self._interrupt = False

        # 2. Define call parameters
        if prompt is not None and isinstance(prompt, str):
            batch_size = 1
        elif prompt is not None and isinstance(prompt, list):
            batch_size = len(prompt)
        else:
            batch_size = prompt_embeds.shape[0]

        device = self._execution_device

        lora_scale = (
            self.joint_attention_kwargs.get("scale", None)
            if self.joint_attention_kwargs is not None
            else None
        )

        (
            prompt_embeds,
            negative_prompt_embeds,
            pooled_prompt_embeds,
            negative_pooled_prompt_embeds,
        ) = self.encode_prompt(
            prompt=prompt,
            prompt_2=prompt_2,
            prompt_3=prompt_3,
            negative_prompt=negative_prompt,
            negative_prompt_2=negative_prompt_2,
            negative_prompt_3=negative_prompt_3,
            do_classifier_free_guidance=self.do_classifier_free_guidance,
            prompt_embeds=prompt_embeds,
            negative_prompt_embeds=negative_prompt_embeds,
            pooled_prompt_embeds=pooled_prompt_embeds,
            negative_pooled_prompt_embeds=negative_pooled_prompt_embeds,
            device=device,
            clip_skip=self.clip_skip,
            num_images_per_prompt=num_images_per_prompt,
            max_sequence_length=max_sequence_length,
            lora_scale=lora_scale,
        )

        if self.do_classifier_free_guidance:
            prompt_embeds = torch.cat([negative_prompt_embeds, prompt_embeds], dim=0)
            pooled_prompt_embeds = torch.cat(
                [negative_pooled_prompt_embeds, pooled_prompt_embeds], dim=0
            )

        # 3. Preprocess image
        image = self.image_processor.preprocess(image)

        # 4. Prepare timesteps
        timesteps, num_inference_steps = retrieve_timesteps(
            self.scheduler, num_inference_steps, device, timesteps
        )
        timesteps, num_inference_steps = self.get_timesteps(
            num_inference_steps, strength, device
        )
        latent_timestep = timesteps[:1].repeat(batch_size * num_images_per_prompt)

        # 5. Prepare latent variables
        if latents is None:
            latents = self.prepare_latents(
                image,
                latent_timestep,
                batch_size,
                num_images_per_prompt,
                prompt_embeds.dtype,
                device,
                generator,
            )

        # 6. Denoising loop
        num_warmup_steps = max(
            len(timesteps) - num_inference_steps * self.scheduler.order, 0
        )
        self._num_timesteps = len(timesteps)
        with self.progress_bar(total=num_inference_steps) as progress_bar:
            for i, t in enumerate(timesteps):
                if self.interrupt:
                    continue

                # expand the latents if we are doing classifier free guidance
                latent_model_input = (
                    torch.cat([latents] * 2)
                    if self.do_classifier_free_guidance
                    else latents
                )
                # broadcast to batch dimension in a way that's compatible with ONNX/Core ML
                timestep = t.expand(latent_model_input.shape[0])

                noise_pred = self.transformer(
                    hidden_states=latent_model_input,
                    timestep=timestep,
                    encoder_hidden_states=prompt_embeds,
                    pooled_projections=pooled_prompt_embeds,
                    joint_attention_kwargs=self.joint_attention_kwargs,
                    return_dict=False,
                )[0]

                # perform guidance
                if self.do_classifier_free_guidance:
                    noise_pred_uncond, noise_pred_text = noise_pred.chunk(2)
                    noise_pred = noise_pred_uncond + self.guidance_scale * (
                        noise_pred_text - noise_pred_uncond
                    )

                # compute the previous noisy sample x_t -> x_t-1
                latents_dtype = latents.dtype
                latents = self.scheduler.step(
                    noise_pred, t, latents, return_dict=False
                )[0]

                if latents.dtype != latents_dtype:
                    if torch.backends.mps.is_available():
                        # some platforms (eg. apple mps) misbehave due to a pytorch bug: https://github.com/pytorch/pytorch/pull/99272
                        latents = latents.to(latents_dtype)

                if callback_on_step_end is not None:
                    callback_kwargs = {}
                    for k in callback_on_step_end_tensor_inputs:
                        callback_kwargs[k] = locals()[k]
                    callback_outputs = callback_on_step_end(self, i, t, callback_kwargs)

                    latents = callback_outputs.pop("latents", latents)
                    prompt_embeds = callback_outputs.pop("prompt_embeds", prompt_embeds)
                    negative_prompt_embeds = callback_outputs.pop(
                        "negative_prompt_embeds", negative_prompt_embeds
                    )
                    negative_pooled_prompt_embeds = callback_outputs.pop(
                        "negative_pooled_prompt_embeds", negative_pooled_prompt_embeds
                    )

                # call the callback, if provided
                if i == len(timesteps) - 1 or (
                    (i + 1) > num_warmup_steps and (i + 1) % self.scheduler.order == 0
                ):
                    progress_bar.update()

                if XLA_AVAILABLE:
                    xm.mark_step()

        if output_type == "latent":
            image = latents

        else:
            latents = (
                latents / self.vae.config.scaling_factor
            ) + self.vae.config.shift_factor

            if hasattr(torch.nn.functional, "scaled_dot_product_attention_sdpa"):
                # we have SageAttention loaded. fallback to SDPA for decode.
                torch.nn.functional.scaled_dot_product_attention = (
                    torch.nn.functional.scaled_dot_product_attention_sdpa
                )

            image = self.vae.decode(
                latents.to(dtype=self.vae.dtype), return_dict=False
            )[0]

            if hasattr(torch.nn.functional, "scaled_dot_product_attention_sdpa"):
                # reenable SageAttention for training.
                torch.nn.functional.scaled_dot_product_attention = (
                    torch.nn.functional.scaled_dot_product_attention_sage
                )

            image = self.image_processor.postprocess(image, output_type=output_type)

        # Offload all models
        self.maybe_free_model_hooks()

        if not return_dict:
            return (image,)

        return StableDiffusion3PipelineOutput(images=image)<|MERGE_RESOLUTION|>--- conflicted
+++ resolved
@@ -1817,18 +1817,12 @@
             init_latents = torch.cat([init_latents], dim=0)
 
         shape = init_latents.shape
-        noise = randn_tensor(shape, generator=generator, device=device, dtype=dtype)
-
-        # get latents
-<<<<<<< HEAD
         noise = randn_tensor(
             init_latents.shape,
             generator=generator,
             device=device,
             dtype=init_latents.dtype,
         )
-=======
->>>>>>> baa7f997
         latents = self.scheduler.scale_noise(init_latents, timestep, noise)
         latents = init_latents.to(device=device, dtype=dtype)
 
