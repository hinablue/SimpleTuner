# Copyright 2024 Black Forest Labs and The HuggingFace Team. All rights reserved.
#
# Licensed under the Apache License, Version 2.0 (the "License");
# you may not use this file except in compliance with the License.
# You may obtain a copy of the License at
#
#     http://www.apache.org/licenses/LICENSE-2.0
#
# Unless required by applicable law or agreed to in writing, software
# distributed under the License is distributed on an "AS IS" BASIS,
# WITHOUT WARRANTIES OR CONDITIONS OF ANY KIND, either express or implied.
# See the License for the specific language governing permissions and
# limitations under the License.

import os
import inspect
from typing import Any, Callable, Dict, List, Optional, Union, Tuple
from dataclasses import dataclass

import numpy as np
import torch
from transformers import (
    CLIPImageProcessor,
    CLIPVisionModelWithProjection,
    CLIPTextModel,
    CLIPTokenizer,
    T5EncoderModel,
    T5TokenizerFast,
)

from diffusers.image_processor import PipelineImageInput, VaeImageProcessor
from PIL import Image
from pathlib import Path
from diffusers.models.autoencoders import AutoencoderKL
from diffusers.models.transformers import FluxTransformer2DModel
from diffusers.schedulers import FlowMatchEulerDiscreteScheduler
from diffusers.utils import (
    USE_PEFT_BACKEND,
    is_torch_xla_available,
    replace_example_docstring,
    scale_lora_layers,
    BaseOutput,
    unscale_lora_layers,
    is_peft_available,
    is_peft_version,
    is_torch_version,
    is_transformers_available,
    is_transformers_version,
    get_peft_kwargs,
    get_adapter_name,
    convert_unet_state_dict_to_peft,
    convert_state_dict_to_diffusers,
    convert_state_dict_to_peft,
    logging,
)
from diffusers.models.lora import (
    text_encoder_attn_modules,
    text_encoder_mlp_modules,
)
from diffusers.utils.torch_utils import randn_tensor
from diffusers.pipelines.pipeline_utils import DiffusionPipeline


from diffusers.loaders import (
    FluxIPAdapterMixin,
    FromSingleFileMixin,
    TextualInversionLoaderMixin,
)
from diffusers.models.controlnets.controlnet_flux import (
    FluxControlNetModel,
    FluxMultiControlNetModel,
)
from diffusers.models.transformers import FluxTransformer2DModel
from diffusers.pipelines.pipeline_utils import DiffusionPipeline
from diffusers.pipelines.flux.pipeline_output import FluxPipelineOutput
from diffusers.loaders.lora_base import LoraBaseMixin
from huggingface_hub.utils import validate_hf_hub_args
from diffusers.loaders.lora_conversion_utils import (
    _convert_bfl_flux_control_lora_to_diffusers,
    _convert_kohya_flux_lora_to_diffusers,
    _convert_xlabs_flux_lora_to_diffusers,
)

if is_torch_xla_available():
    import torch_xla.core.xla_model as xm

    XLA_AVAILABLE = True
else:
    XLA_AVAILABLE = False


_LOW_CPU_MEM_USAGE_DEFAULT_LORA = False
if is_torch_version(">=", "1.9.0"):
    if (
        is_peft_available()
        and is_peft_version(">=", "0.13.1")
        and is_transformers_available()
        and is_transformers_version(">", "4.45.2")
    ):
        _LOW_CPU_MEM_USAGE_DEFAULT_LORA = True


logger = logging.get_logger(__name__)

TEXT_ENCODER_NAME = "text_encoder"
UNET_NAME = "unet"
TRANSFORMER_NAME = "transformer"

_MODULE_NAME_TO_ATTRIBUTE_MAP_FLUX = {"x_embedder": "in_channels"}

EXAMPLE_DOC_STRING = """
    Examples:
        ```py
        >>> import torch
        >>> from diffusers import FluxPipeline

        >>> pipe = FluxPipeline.from_pretrained("black-forest-labs/FLUX.1-schnell", torch_dtype=torch.bfloat16)
        >>> pipe.to("cuda")
        >>> prompt = "A cat holding a sign that says hello world"
        >>> # Depending on the variant being used, the pipeline call will slightly vary.
        >>> # Refer to the pipeline documentation for more details.
        >>> image = pipe(prompt, num_inference_steps=4, guidance_scale=0.0).images[0]
        >>> image.save("flux.png")
        ```
"""


def calculate_shift(
    image_seq_len,
    base_seq_len: int = 256,
    max_seq_len: int = 4096,
    base_shift: float = 0.5,
    max_shift: float = 1.16,
):
    m = (max_shift - base_shift) / (max_seq_len - base_seq_len)
    b = base_shift - m * base_seq_len
    mu = image_seq_len * m + b
    return mu


from dataclasses import dataclass
from typing import List, Union
import PIL.Image
from diffusers.utils import BaseOutput

PREFERED_KONTEXT_RESOLUTIONS = [
    (672, 1568),
    (688, 1504),
    (720, 1456),
    (752, 1392),
    (800, 1328),
    (832, 1248),
    (880, 1184),
    (944, 1104),
    (1024, 1024),
    (1104, 944),
    (1184, 880),
    (1248, 832),
    (1328, 800),
    (1392, 752),
    (1456, 720),
    (1504, 688),
    (1568, 672),
]


def calculate_shift(
    image_seq_len,
    base_seq_len: int = 256,
    max_seq_len: int = 4096,
    base_shift: float = 0.5,
    max_shift: float = 1.16,
):
    m = (max_shift - base_shift) / (max_seq_len - base_seq_len)
    b = base_shift - m * base_seq_len
    mu = image_seq_len * m + b
    return mu


def retrieve_timesteps(
    scheduler,
    num_inference_steps: Optional[int] = None,
    device: Optional[Union[str, torch.device]] = None,
    timesteps: Optional[List[int]] = None,
    sigmas: Optional[List[float]] = None,
    **kwargs,
):
    """
    Calls the scheduler's `set_timesteps` method and retrieves timesteps from the scheduler after the call. Handles
    custom timesteps. Any kwargs will be supplied to `scheduler.set_timesteps`.

    Args:
        scheduler (`SchedulerMixin`):
            The scheduler to get timesteps from.
        num_inference_steps (`int`):
            The number of diffusion steps used when generating samples with a pre-trained model. If used, `timesteps`
            must be `None`.
        device (`str` or `torch.device`, *optional*):
            The device to which the timesteps should be moved to. If `None`, the timesteps are not moved.
        timesteps (`List[int]`, *optional*):
            Custom timesteps used to override the timestep spacing strategy of the scheduler. If `timesteps` is passed,
            `num_inference_steps` and `sigmas` must be `None`.
        sigmas (`List[float]`, *optional*):
            Custom sigmas used to override the timestep spacing strategy of the scheduler. If `sigmas` is passed,
            `num_inference_steps` and `timesteps` must be `None`.

    Returns:
        `Tuple[torch.Tensor, int]`: A tuple where the first element is the timestep schedule from the scheduler and the
        second element is the number of inference steps.
    """
    if timesteps is not None and sigmas is not None:
        raise ValueError(
            "Only one of `timesteps` or `sigmas` can be passed. Please choose one to set custom values"
        )
    if timesteps is not None:
        accepts_timesteps = "timesteps" in set(
            inspect.signature(scheduler.set_timesteps).parameters.keys()
        )
        if not accepts_timesteps:
            raise ValueError(
                f"The current scheduler class {scheduler.__class__}'s `set_timesteps` does not support custom"
                f" timestep schedules. Please check whether you are using the correct scheduler."
            )
        scheduler.set_timesteps(timesteps=timesteps, device=device, **kwargs)
        timesteps = scheduler.timesteps
        num_inference_steps = len(timesteps)
    elif sigmas is not None:
        accept_sigmas = "sigmas" in set(
            inspect.signature(scheduler.set_timesteps).parameters.keys()
        )
        if not accept_sigmas:
            raise ValueError(
                f"The current scheduler class {scheduler.__class__}'s `set_timesteps` does not support custom"
                f" sigmas schedules. Please check whether you are using the correct scheduler."
            )
        scheduler.set_timesteps(sigmas=sigmas, device=device, **kwargs)
        timesteps = scheduler.timesteps
        num_inference_steps = len(timesteps)
    else:
        scheduler.set_timesteps(num_inference_steps, device=device, **kwargs)
        timesteps = scheduler.timesteps
    return timesteps, num_inference_steps


def retrieve_latents(
    encoder_output: torch.Tensor,
    generator: Optional[torch.Generator] = None,
    sample_mode: str = "sample",
):
    if hasattr(encoder_output, "latent_dist") and sample_mode == "sample":
        return encoder_output.latent_dist.sample(generator)
    elif hasattr(encoder_output, "latent_dist") and sample_mode == "argmax":
        return encoder_output.latent_dist.mode()
    elif hasattr(encoder_output, "latents"):
        return encoder_output.latents
    else:
        raise AttributeError("Could not access latents of provided encoder_output")


class FluxLoraLoaderMixin(LoraBaseMixin):
    r"""
    Load LoRA layers into [`FluxTransformer2DModel`],
    [`CLIPTextModel`](https://huggingface.co/docs/transformers/model_doc/clip#transformers.CLIPTextModel).

    Specific to [`StableDiffusion3Pipeline`].
    """

    _lora_loadable_modules = ["transformer", "text_encoder"]
    transformer_name = "transformer"
    text_encoder_name = "text_encoder"

    @classmethod
    @validate_hf_hub_args
    def lora_state_dict(
        cls,
        pretrained_model_name_or_path_or_dict: Union[str, Dict[str, torch.Tensor]],
        return_alphas: bool = False,
        **kwargs,
    ):
        r"""
        Return state dict for lora weights and the network alphas.

        <Tip warning={true}>

        We support loading A1111 formatted LoRA checkpoints in a limited capacity.

        This function is experimental and might change in the future.

        </Tip>

        Parameters:
            pretrained_model_name_or_path_or_dict (`str` or `os.PathLike` or `dict`):
                Can be either:

                    - A string, the *model id* (for example `google/ddpm-celebahq-256`) of a pretrained model hosted on
                      the Hub.
                    - A path to a *directory* (for example `./my_model_directory`) containing the model weights saved
                      with [`ModelMixin.save_pretrained`].
                    - A [torch state
                      dict](https://pytorch.org/tutorials/beginner/saving_loading_models.html#what-is-a-state-dict).

            cache_dir (`Union[str, os.PathLike]`, *optional*):
                Path to a directory where a downloaded pretrained model configuration is cached if the standard cache
                is not used.
            force_download (`bool`, *optional*, defaults to `False`):
                Whether or not to force the (re-)download of the model weights and configuration files, overriding the
                cached versions if they exist.

            proxies (`Dict[str, str]`, *optional*):
                A dictionary of proxy servers to use by protocol or endpoint, for example, `{'http': 'foo.bar:3128',
                'http://hostname': 'foo.bar:4012'}`. The proxies are used on each request.
            local_files_only (`bool`, *optional*, defaults to `False`):
                Whether to only load local model weights and configuration files or not. If set to `True`, the model
                won't be downloaded from the Hub.
            token (`str` or *bool*, *optional*):
                The token to use as HTTP bearer authorization for remote files. If `True`, the token generated from
                `diffusers-cli login` (stored in `~/.huggingface`) is used.
            revision (`str`, *optional*, defaults to `"main"`):
                The specific model version to use. It can be a branch name, a tag name, a commit id, or any identifier
                allowed by Git.
            subfolder (`str`, *optional*, defaults to `""`):
                The subfolder location of a model file within a larger model repository on the Hub or locally.

        """
        # Load the main state dict first which has the LoRA layers for either of
        # transformer and text encoder or both.
        cache_dir = kwargs.pop("cache_dir", None)
        force_download = kwargs.pop("force_download", False)
        proxies = kwargs.pop("proxies", None)
        local_files_only = kwargs.pop("local_files_only", None)
        token = kwargs.pop("token", None)
        revision = kwargs.pop("revision", None)
        subfolder = kwargs.pop("subfolder", None)
        weight_name = kwargs.pop("weight_name", None)
        use_safetensors = kwargs.pop("use_safetensors", None)

        allow_pickle = False
        if use_safetensors is None:
            use_safetensors = True
            allow_pickle = True

        user_agent = {
            "file_type": "attn_procs_weights",
            "framework": "pytorch",
        }

        state_dict, metadata = cls._fetch_state_dict(
            pretrained_model_name_or_path_or_dict=pretrained_model_name_or_path_or_dict,
            weight_name=weight_name,
            use_safetensors=use_safetensors,
            local_files_only=local_files_only,
            cache_dir=cache_dir,
            force_download=force_download,
            proxies=proxies,
            token=token,
            revision=revision,
            subfolder=subfolder,
            user_agent=user_agent,
            allow_pickle=allow_pickle,
        )
        is_dora_scale_present = any("dora_scale" in k for k in state_dict)
        if is_dora_scale_present:
            warn_msg = "It seems like you are using a DoRA checkpoint that is not compatible in Diffusers at the moment. So, we are going to filter out the keys associated to 'dora_scale` from the state dict. If you think this is a mistake please open an issue https://github.com/huggingface/diffusers/issues/new."
            logger.warning(warn_msg)
            state_dict = {k: v for k, v in state_dict.items() if "dora_scale" not in k}

        # TODO (sayakpaul): to a follow-up to clean and try to unify the conditions.
        is_kohya = any(".lora_down.weight" in k for k in state_dict)
        if is_kohya:
            state_dict = _convert_kohya_flux_lora_to_diffusers(state_dict)
            # Kohya already takes care of scaling the LoRA parameters with alpha.
            return (state_dict, None) if return_alphas else state_dict

        is_xlabs = any("processor" in k for k in state_dict)
        if is_xlabs:
            state_dict = _convert_xlabs_flux_lora_to_diffusers(state_dict)
            # xlabs doesn't use `alpha`.
            return (state_dict, None) if return_alphas else state_dict

        # For state dicts like
        # https://huggingface.co/TheLastBen/Jon_Snow_Flux_LoRA
        keys = list(state_dict.keys())
        network_alphas = {}
        for k in keys:
            if "alpha" in k:
                alpha_value = state_dict.get(k)
                if (
                    torch.is_tensor(alpha_value)
                    and torch.is_floating_point(alpha_value)
                ) or isinstance(alpha_value, float):
                    network_alphas[k] = state_dict.pop(k)
                else:
                    raise ValueError(
                        f"The alpha key ({k}) seems to be incorrect. If you think this error is unexpected, please open as issue."
                    )

        if return_alphas:
            return state_dict, network_alphas
        else:
            return state_dict

    def load_lora_weights(
        self,
        pretrained_model_name_or_path_or_dict: Union[str, Dict[str, torch.Tensor]],
        adapter_name=None,
        **kwargs,
    ):
        """
        Load LoRA weights specified in `pretrained_model_name_or_path_or_dict` into `self.transformer`,
        `self.text_encoder`, and optionally `self.controlnet`.
        """
        if not USE_PEFT_BACKEND:
            raise ValueError("PEFT backend is required for this method.")

        low_cpu_mem_usage = kwargs.pop(
            "low_cpu_mem_usage", _LOW_CPU_MEM_USAGE_DEFAULT_LORA
        )
        if low_cpu_mem_usage and not is_peft_version(">=", "0.13.1"):
            raise ValueError(
                "`low_cpu_mem_usage=True` is not compatible with this `peft` version. Please update it with `pip install -U peft`."
            )

        # if a dict is passed, copy it instead of modifying it inplace
        if isinstance(pretrained_model_name_or_path_or_dict, dict):
            pretrained_model_name_or_path_or_dict = (
                pretrained_model_name_or_path_or_dict.copy()
            )

        # First, ensure that the checkpoint is a compatible one and can be successfully loaded.
        state_dict, network_alphas = self.lora_state_dict(
            pretrained_model_name_or_path_or_dict, return_alphas=True, **kwargs
        )

        is_correct_format = all("lora" in key for key in state_dict.keys())
        if not is_correct_format:
            raise ValueError("Invalid LoRA checkpoint.")

        # Separate transformer, text encoder, and controlnet weights
        transformer_state_dict = {}
        text_encoder_state_dict = {}
        controlnet_state_dict = {}

        for k, v in state_dict.items():
            if k.startswith("text_encoder."):
                text_encoder_state_dict[k] = v
            elif k.startswith("controlnet."):
                controlnet_state_dict[k] = v
            else:
                # Assume transformer weights
                transformer_state_dict[k] = v

        # Load transformer weights
        if transformer_state_dict:
            self.load_lora_into_transformer(
                transformer_state_dict,
                network_alphas=network_alphas,
                transformer=(
                    getattr(self, self.transformer_name)
                    if not hasattr(self, "transformer")
                    else self.transformer
                ),
                adapter_name=adapter_name,
                _pipeline=self,
                low_cpu_mem_usage=low_cpu_mem_usage,
            )

        # Load text encoder weights
        if text_encoder_state_dict:
            self.load_lora_into_text_encoder(
                text_encoder_state_dict,
                network_alphas=network_alphas,
                text_encoder=self.text_encoder,
                prefix="text_encoder",
                lora_scale=self.lora_scale,
                adapter_name=adapter_name,
                _pipeline=self,
                low_cpu_mem_usage=low_cpu_mem_usage,
            )

        # Load controlnet weights if present
        if controlnet_state_dict and hasattr(self, "controlnet"):
            self.load_lora_into_controlnet(
                controlnet_state_dict,
                network_alphas=network_alphas,
                controlnet=self.controlnet,
                adapter_name=adapter_name,
                _pipeline=self,
                low_cpu_mem_usage=low_cpu_mem_usage,
            )

    @classmethod
    def load_lora_into_controlnet(
        cls,
        state_dict,
        network_alphas,
        controlnet,
        adapter_name=None,
        _pipeline=None,
        low_cpu_mem_usage=False,
    ):
        """
        Load LoRA layers into the controlnet.
        """
        if low_cpu_mem_usage and not is_peft_version(">=", "0.13.1"):
            raise ValueError(
                "`low_cpu_mem_usage=True` is not compatible with this `peft` version. Please update it with `pip install -U peft`."
            )

        from peft import LoraConfig, inject_adapter_in_model, set_peft_model_state_dict

        keys = list(state_dict.keys())
        controlnet_key = getattr(cls, "controlnet_name", "controlnet")

        controlnet_keys = [k for k in keys if k.startswith(controlnet_key)]
        state_dict = {
            k.replace(f"{controlnet_key}.", ""): v
            for k, v in state_dict.items()
            if k in controlnet_keys
        }

        if len(state_dict.keys()) > 0:
            # check with first key if is not in peft format
            first_key = next(iter(state_dict.keys()))
            if "lora_A" not in first_key:
                state_dict = convert_unet_state_dict_to_peft(state_dict)

            if adapter_name in getattr(controlnet, "peft_config", {}):
                raise ValueError(
                    f"Adapter name {adapter_name} already in use in the controlnet - please select a new adapter name."
                )

            rank = {}
            for key, val in state_dict.items():
                if "lora_B" in key:
                    rank[key] = val.shape[1]

            if network_alphas is not None and len(network_alphas) >= 1:
                alpha_keys = [
                    k for k in network_alphas.keys() if k.startswith(controlnet_key)
                ]
                network_alphas = {
                    k.replace(f"{controlnet_key}.", ""): v
                    for k, v in network_alphas.items()
                    if k in alpha_keys
                }

            lora_config_kwargs = get_peft_kwargs(
                rank, network_alpha_dict=network_alphas, peft_state_dict=state_dict
            )
            if "use_dora" in lora_config_kwargs:
                if lora_config_kwargs["use_dora"] and is_peft_version("<", "0.9.0"):
                    raise ValueError(
                        "You need `peft` 0.9.0 at least to use DoRA-enabled LoRAs. Please upgrade your installation of `peft`."
                    )
                else:
                    lora_config_kwargs.pop("use_dora")
            lora_config = LoraConfig(**lora_config_kwargs)

            # adapter_name
            if adapter_name is None:
                adapter_name = get_adapter_name(controlnet)

            # In case the pipeline has been already offloaded to CPU - temporarily remove the hooks
            is_model_cpu_offload, is_sequential_cpu_offload = (
                cls._optionally_disable_offloading(_pipeline)
            )

            peft_kwargs = {}
            if is_peft_version(">=", "0.13.1"):
                peft_kwargs["low_cpu_mem_usage"] = low_cpu_mem_usage

            inject_adapter_in_model(
                lora_config, controlnet, adapter_name=adapter_name, **peft_kwargs
            )
            incompatible_keys = set_peft_model_state_dict(
                controlnet, state_dict, adapter_name, **peft_kwargs
            )

            if incompatible_keys is not None:
                logger.info(
                    f"Loaded ControlNet LoRA with incompatible keys: {incompatible_keys}"
                )

            # Offload back.
            if is_model_cpu_offload:
                _pipeline.enable_model_cpu_offload()
            elif is_sequential_cpu_offload:
                _pipeline.enable_sequential_cpu_offload()

    @classmethod
    def load_lora_into_transformer(
        cls,
        state_dict,
        network_alphas,
        transformer,
        adapter_name=None,
        _pipeline=None,
        low_cpu_mem_usage=False,
    ):
        """
        This will load the LoRA layers specified in `state_dict` into `transformer`.

        Parameters:
            state_dict (`dict`):
                A standard state dict containing the lora layer parameters. The keys can either be indexed directly
                into the unet or prefixed with an additional `unet` which can be used to distinguish between text
                encoder lora layers.
            network_alphas (`Dict[str, float]`):
                The value of the network alpha used for stable learning and preventing underflow. This value has the
                same meaning as the `--network_alpha` option in the kohya-ss trainer script. Refer to [this
                link](https://github.com/darkstorm2150/sd-scripts/blob/main/docs/train_network_README-en.md#execute-learning).
            transformer (`SD3Transformer2DModel`):
                The Transformer model to load the LoRA layers into.
            adapter_name (`str`, *optional*):
                Adapter name to be used for referencing the loaded adapter model. If not specified, it will use
                `default_{i}` where i is the total number of adapters being loaded.
            Speed up model loading by only loading the pretrained LoRA weights and not initializing the random weights.:
        """
        if low_cpu_mem_usage and not is_peft_version(">=", "0.13.1"):
            raise ValueError(
                "`low_cpu_mem_usage=True` is not compatible with this `peft` version. Please update it with `pip install -U peft`."
            )

        from peft import LoraConfig, inject_adapter_in_model, set_peft_model_state_dict

        keys = list(state_dict.keys())

        transformer_keys = [k for k in keys if k.startswith(cls.transformer_name)]
        state_dict = {
            k.replace(f"{cls.transformer_name}.", ""): v
            for k, v in state_dict.items()
            if k in transformer_keys
        }

        if len(state_dict.keys()) > 0:
            # check with first key if is not in peft format
            first_key = next(iter(state_dict.keys()))
            if "lora_A" not in first_key:
                state_dict = convert_unet_state_dict_to_peft(state_dict)

            if adapter_name in getattr(transformer, "peft_config", {}):
                raise ValueError(
                    f"Adapter name {adapter_name} already in use in the transformer - please select a new adapter name."
                )

            rank = {}
            for key, val in state_dict.items():
                if "lora_B" in key:
                    rank[key] = val.shape[1]

            if network_alphas is not None and len(network_alphas) >= 1:
                prefix = cls.transformer_name
                alpha_keys = [
                    k
                    for k in network_alphas.keys()
                    if k.startswith(prefix) and k.split(".")[0] == prefix
                ]
                network_alphas = {
                    k.replace(f"{prefix}.", ""): v
                    for k, v in network_alphas.items()
                    if k in alpha_keys
                }

            lora_config_kwargs = get_peft_kwargs(
                rank, network_alpha_dict=network_alphas, peft_state_dict=state_dict
            )
            if "use_dora" in lora_config_kwargs:
                if lora_config_kwargs["use_dora"] and is_peft_version("<", "0.9.0"):
                    raise ValueError(
                        "You need `peft` 0.9.0 at least to use DoRA-enabled LoRAs. Please upgrade your installation of `peft`."
                    )
                else:
                    lora_config_kwargs.pop("use_dora")
            lora_config = LoraConfig(**lora_config_kwargs)

            # adapter_name
            if adapter_name is None:
                adapter_name = get_adapter_name(transformer)

            # In case the pipeline has been already offloaded to CPU - temporarily remove the hooks
            # otherwise loading LoRA weights will lead to an error
            is_model_cpu_offload, is_sequential_cpu_offload = (
                cls._optionally_disable_offloading(_pipeline)
            )

            peft_kwargs = {}
            if is_peft_version(">=", "0.13.1"):
                peft_kwargs["low_cpu_mem_usage"] = low_cpu_mem_usage

            inject_adapter_in_model(
                lora_config, transformer, adapter_name=adapter_name, **peft_kwargs
            )
            incompatible_keys = set_peft_model_state_dict(
                transformer, state_dict, adapter_name, **peft_kwargs
            )

            warn_msg = ""
            if incompatible_keys is not None:
                # Check only for unexpected keys.
                unexpected_keys = getattr(incompatible_keys, "unexpected_keys", None)
                if unexpected_keys:
                    lora_unexpected_keys = [
                        k for k in unexpected_keys if "lora_" in k and adapter_name in k
                    ]
                    if lora_unexpected_keys:
                        warn_msg = (
                            f"Loading adapter weights from state_dict led to unexpected keys found in the model:"
                            f" {', '.join(lora_unexpected_keys)}. "
                        )

                # Filter missing keys specific to the current adapter.
                missing_keys = getattr(incompatible_keys, "missing_keys", None)
                if missing_keys:
                    lora_missing_keys = [
                        k for k in missing_keys if "lora_" in k and adapter_name in k
                    ]
                    if lora_missing_keys:
                        warn_msg += (
                            f"Loading adapter weights from state_dict led to missing keys in the model:"
                            f" {', '.join(lora_missing_keys)}."
                        )

            if warn_msg:
                logger.warning(warn_msg)

            # Offload back.
            if is_model_cpu_offload:
                _pipeline.enable_model_cpu_offload()
            elif is_sequential_cpu_offload:
                _pipeline.enable_sequential_cpu_offload()
            # Unsafe code />

    @classmethod
    # Copied from diffusers.loaders.lora_pipeline.StableDiffusionLoraLoaderMixin.load_lora_into_text_encoder
    def load_lora_into_text_encoder(
        cls,
        state_dict,
        network_alphas,
        text_encoder,
        prefix=None,
        lora_scale=1.0,
        adapter_name=None,
        _pipeline=None,
        low_cpu_mem_usage=False,
    ):
        """
        This will load the LoRA layers specified in `state_dict` into `text_encoder`

        Parameters:
            state_dict (`dict`):
                A standard state dict containing the lora layer parameters. The key should be prefixed with an
                additional `text_encoder` to distinguish between unet lora layers.
            network_alphas (`Dict[str, float]`):
                The value of the network alpha used for stable learning and preventing underflow. This value has the
                same meaning as the `--network_alpha` option in the kohya-ss trainer script. Refer to [this
                link](https://github.com/darkstorm2150/sd-scripts/blob/main/docs/train_network_README-en.md#execute-learning).
            text_encoder (`CLIPTextModel`):
                The text encoder model to load the LoRA layers into.
            prefix (`str`):
                Expected prefix of the `text_encoder` in the `state_dict`.
            lora_scale (`float`):
                How much to scale the output of the lora linear layer before it is added with the output of the regular
                lora layer.
            adapter_name (`str`, *optional*):
                Adapter name to be used for referencing the loaded adapter model. If not specified, it will use
                `default_{i}` where i is the total number of adapters being loaded.
            Speed up model loading by only loading the pretrained LoRA weights and not initializing the random weights.:
        """
        if not USE_PEFT_BACKEND:
            raise ValueError("PEFT backend is required for this method.")

        peft_kwargs = {}
        if low_cpu_mem_usage:
            if not is_peft_version(">=", "0.13.1"):
                raise ValueError(
                    "`low_cpu_mem_usage=True` is not compatible with this `peft` version. Please update it with `pip install -U peft`."
                )
            if not is_transformers_version(">", "4.45.2"):
                # Note from sayakpaul: It's not in `transformers` stable yet.
                # https://github.com/huggingface/transformers/pull/33725/
                raise ValueError(
                    "`low_cpu_mem_usage=True` is not compatible with this `transformers` version. Please update it with `pip install -U transformers`."
                )
            peft_kwargs["low_cpu_mem_usage"] = low_cpu_mem_usage

        from peft import LoraConfig

        # If the serialization format is new (introduced in https://github.com/huggingface/diffusers/pull/2918),
        # then the `state_dict` keys should have `self.unet_name` and/or `self.text_encoder_name` as
        # their prefixes.
        keys = list(state_dict.keys())
        prefix = cls.text_encoder_name if prefix is None else prefix

        # Safe prefix to check with.
        if any(cls.text_encoder_name in key for key in keys):
            # Load the layers corresponding to text encoder and make necessary adjustments.
            text_encoder_keys = [
                k for k in keys if k.startswith(prefix) and k.split(".")[0] == prefix
            ]
            text_encoder_lora_state_dict = {
                k.replace(f"{prefix}.", ""): v
                for k, v in state_dict.items()
                if k in text_encoder_keys
            }

            if len(text_encoder_lora_state_dict) > 0:
                logger.info(f"Loading {prefix}.")
                rank = {}
                text_encoder_lora_state_dict = convert_state_dict_to_diffusers(
                    text_encoder_lora_state_dict
                )

                # convert state dict
                text_encoder_lora_state_dict = convert_state_dict_to_peft(
                    text_encoder_lora_state_dict
                )

                for name, _ in text_encoder_attn_modules(text_encoder):
                    for module in ("out_proj", "q_proj", "k_proj", "v_proj"):
                        rank_key = f"{name}.{module}.lora_B.weight"
                        if rank_key not in text_encoder_lora_state_dict:
                            continue
                        rank[rank_key] = text_encoder_lora_state_dict[rank_key].shape[1]

                for name, _ in text_encoder_mlp_modules(text_encoder):
                    for module in ("fc1", "fc2"):
                        rank_key = f"{name}.{module}.lora_B.weight"
                        if rank_key not in text_encoder_lora_state_dict:
                            continue
                        rank[rank_key] = text_encoder_lora_state_dict[rank_key].shape[1]

                if network_alphas is not None:
                    alpha_keys = [
                        k
                        for k in network_alphas.keys()
                        if k.startswith(prefix) and k.split(".")[0] == prefix
                    ]
                    network_alphas = {
                        k.replace(f"{prefix}.", ""): v
                        for k, v in network_alphas.items()
                        if k in alpha_keys
                    }

                lora_config_kwargs = get_peft_kwargs(
                    rank, network_alphas, text_encoder_lora_state_dict, is_unet=False
                )
                if "use_dora" in lora_config_kwargs:
                    if lora_config_kwargs["use_dora"]:
                        if is_peft_version("<", "0.9.0"):
                            raise ValueError(
                                "You need `peft` 0.9.0 at least to use DoRA-enabled LoRAs. Please upgrade your installation of `peft`."
                            )
                    else:
                        if is_peft_version("<", "0.9.0"):
                            lora_config_kwargs.pop("use_dora")
                lora_config = LoraConfig(**lora_config_kwargs)

                # adapter_name
                if adapter_name is None:
                    adapter_name = get_adapter_name(text_encoder)

                is_model_cpu_offload, is_sequential_cpu_offload = (
                    cls._optionally_disable_offloading(_pipeline)
                )

                # inject LoRA layers and load the state dict
                # in transformers we automatically check whether the adapter name is already in use or not
                text_encoder.load_adapter(
                    adapter_name=adapter_name,
                    adapter_state_dict=text_encoder_lora_state_dict,
                    peft_config=lora_config,
                    **peft_kwargs,
                )

                # scale LoRA layers with `lora_scale`
                scale_lora_layers(text_encoder, weight=lora_scale)

                text_encoder.to(device=text_encoder.device, dtype=text_encoder.dtype)

                # Offload back.
                if is_model_cpu_offload:
                    _pipeline.enable_model_cpu_offload()
                elif is_sequential_cpu_offload:
                    _pipeline.enable_sequential_cpu_offload()
                # Unsafe code />

    @classmethod
    def save_lora_weights(
        cls,
        save_directory: Union[str, os.PathLike],
        transformer_lora_layers: Dict[str, Union[torch.nn.Module, torch.Tensor]] = None,
        text_encoder_lora_layers: Dict[str, torch.nn.Module] = None,
        controlnet_lora_layers: Dict[str, Union[torch.nn.Module, torch.Tensor]] = None,
        is_main_process: bool = True,
        weight_name: str = None,
        save_function: Callable = None,
        safe_serialization: bool = True,
    ):
        r"""
        Save the LoRA parameters corresponding to the UNet, text encoder, and optionally controlnet.

        Arguments:
            save_directory (`str` or `os.PathLike`):
                Directory to save LoRA parameters to. Will be created if it doesn't exist.
            transformer_lora_layers (`Dict[str, torch.nn.Module]` or `Dict[str, torch.Tensor]`):
                State dict of the LoRA layers corresponding to the `transformer`.
            text_encoder_lora_layers (`Dict[str, torch.nn.Module]` or `Dict[str, torch.Tensor]`):
                State dict of the LoRA layers corresponding to the `text_encoder`. Must explicitly pass the text
                encoder LoRA state dict because it comes from 🤗 Transformers.
            controlnet_lora_layers (`Dict[str, torch.nn.Module]` or `Dict[str, torch.Tensor]`):
                State dict of the LoRA layers corresponding to the `controlnet`.
            is_main_process (`bool`, *optional*, defaults to `True`):
                Whether the process calling this is the main process or not. Useful during distributed training and you
                need to call this function on all processes. In this case, set `is_main_process=True` only on the main
                process to avoid race conditions.
            save_function (`Callable`):
                The function to use to save the state dictionary. Useful during distributed training when you need to
                replace `torch.save` with another method. Can be configured with the environment variable
                `DIFFUSERS_SAVE_MODE`.
            safe_serialization (`bool`, *optional*, defaults to `True`):
                Whether to save the model using `safetensors` or the traditional PyTorch way with `pickle`.
        """
        state_dict = {}

        if not (
            transformer_lora_layers
            or text_encoder_lora_layers
            or controlnet_lora_layers
        ):
            raise ValueError(
                "You must pass at least one of `transformer_lora_layers`, `text_encoder_lora_layers`, or `controlnet_lora_layers`."
            )

        if transformer_lora_layers:
            state_dict.update(
                cls.pack_weights(transformer_lora_layers, cls.transformer_name)
            )

        if text_encoder_lora_layers:
            state_dict.update(
                cls.pack_weights(text_encoder_lora_layers, cls.text_encoder_name)
            )

        if controlnet_lora_layers:
            controlnet_prefix = "controlnet"
            state_dict.update(
                cls.pack_weights(controlnet_lora_layers, controlnet_prefix)
            )

        # Save the model
        cls.write_lora_layers(
            state_dict=state_dict,
            save_directory=save_directory,
            is_main_process=is_main_process,
            weight_name=weight_name,
            save_function=save_function,
            safe_serialization=safe_serialization,
        )

    # Copied from diffusers.loaders.lora_pipeline.StableDiffusionLoraLoaderMixin.fuse_lora with unet->transformer
    def fuse_lora(
        self,
        components: List[str] = ["transformer", "text_encoder"],
        lora_scale: float = 1.0,
        safe_fusing: bool = False,
        adapter_names: Optional[List[str]] = None,
        **kwargs,
    ):
        r"""
        Fuses the LoRA parameters into the original parameters of the corresponding blocks.

        <Tip warning={true}>

        This is an experimental API.

        </Tip>

        Args:
            components: (`List[str]`): List of LoRA-injectable components to fuse the LoRAs into.
            lora_scale (`float`, defaults to 1.0):
                Controls how much to influence the outputs with the LoRA parameters.
            safe_fusing (`bool`, defaults to `False`):
                Whether to check fused weights for NaN values before fusing and if values are NaN not fusing them.
            adapter_names (`List[str]`, *optional*):
                Adapter names to be used for fusing. If nothing is passed, all active adapters will be fused.

        Example:

        ```py
        from diffusers import DiffusionPipeline
        import torch

        pipeline = DiffusionPipeline.from_pretrained(
            "stabilityai/stable-diffusion-xl-base-1.0", torch_dtype=torch.float16
        ).to("cuda")
        pipeline.load_lora_weights("nerijs/pixel-art-xl", weight_name="pixel-art-xl.safetensors", adapter_name="pixel")
        pipeline.fuse_lora(lora_scale=0.7)
        ```
        """
        super().fuse_lora(
            components=components,
            lora_scale=lora_scale,
            safe_fusing=safe_fusing,
            adapter_names=adapter_names,
        )

    def unfuse_lora(
        self, components: List[str] = ["transformer", "text_encoder"], **kwargs
    ):
        r"""
        Reverses the effect of
        [`pipe.fuse_lora()`](https://huggingface.co/docs/diffusers/main/en/api/loaders#diffusers.loaders.LoraBaseMixin.fuse_lora).

        <Tip warning={true}>

        This is an experimental API.

        </Tip>

        Args:
            components (`List[str]`): List of LoRA-injectable components to unfuse LoRA from.
        """
        super().unfuse_lora(components=components)


@dataclass
class FluxPipelineOutput(BaseOutput):
    """
    Output class for Stable Diffusion pipelines.

    Args:
        images (`List[Image.Image]` or `np.ndarray`)
            List of denoised PIL images of length `batch_size` or numpy array of shape `(batch_size, height, width,
            num_channels)`. PIL images or numpy array present the denoised images of the diffusion pipeline.
    """

    images: Union[List[Image.Image], np.ndarray]


class FluxPipeline(DiffusionPipeline, FluxLoraLoaderMixin):
    r"""
    The Flux pipeline for text-to-image generation.

    Reference: https://blackforestlabs.ai/announcing-black-forest-labs/

    Args:
        transformer ([`FluxTransformer2DModel`]):
            Conditional Transformer (MMDiT) architecture to denoise the encoded image latents.
        scheduler ([`FlowMatchEulerDiscreteScheduler`]):
            A scheduler to be used in combination with `transformer` to denoise the encoded image latents.
        vae ([`AutoencoderKL`]):
            Variational Auto-Encoder (VAE) Model to encode and decode images to and from latent representations.
        text_encoder ([`CLIPTextModelWithProjection`]):
            [CLIP](https://huggingface.co/docs/transformers/model_doc/clip#transformers.CLIPTextModelWithProjection),
            specifically the [clip-vit-large-patch14](https://huggingface.co/openai/clip-vit-large-patch14) variant,
            with an additional added projection layer that is initialized with a diagonal matrix with the `hidden_size`
            as its dimension.
        text_encoder_2 ([`CLIPTextModelWithProjection`]):
            [CLIP](https://huggingface.co/docs/transformers/model_doc/clip#transformers.CLIPTextModelWithProjection),
            specifically the
            [laion/CLIP-ViT-bigG-14-laion2B-39B-b160k](https://huggingface.co/laion/CLIP-ViT-bigG-14-laion2B-39B-b160k)
            variant.
        tokenizer (`CLIPTokenizer`):
            Tokenizer of class
            [CLIPTokenizer](https://huggingface.co/docs/transformers/v4.21.0/en/model_doc/clip#transformers.CLIPTokenizer).
        tokenizer_2 (`CLIPTokenizer`):
            Second Tokenizer of class
            [CLIPTokenizer](https://huggingface.co/docs/transformers/v4.21.0/en/model_doc/clip#transformers.CLIPTokenizer).
    """

    model_cpu_offload_seq = "text_encoder->text_encoder_2->transformer->vae"
    _optional_components = []
    _callback_tensor_inputs = ["latents", "prompt_embeds"]

    def __init__(
        self,
        scheduler: FlowMatchEulerDiscreteScheduler,
        vae: AutoencoderKL,
        text_encoder: CLIPTextModel,
        tokenizer: CLIPTokenizer,
        text_encoder_2: T5EncoderModel,
        tokenizer_2: T5TokenizerFast,
        transformer: FluxTransformer2DModel,
    ):
        super().__init__()

        self.register_modules(
            vae=vae,
            text_encoder=text_encoder,
            text_encoder_2=text_encoder_2,
            tokenizer=tokenizer,
            tokenizer_2=tokenizer_2,
            transformer=transformer,
            scheduler=scheduler,
        )
        self.vae_scale_factor = (
            2 ** (len(self.vae.config.block_out_channels))
            if hasattr(self, "vae") and self.vae is not None
            else 16
        )
        self.image_processor = VaeImageProcessor(vae_scale_factor=self.vae_scale_factor)
        self.tokenizer_max_length = (
            self.tokenizer.model_max_length
            if hasattr(self, "tokenizer") and self.tokenizer is not None
            else 77
        )
        self.default_sample_size = 64

    def _get_t5_prompt_embeds(
        self,
        prompt: Union[str, List[str]] = None,
        num_images_per_prompt: int = 1,
        max_sequence_length: int = 512,
        device: Optional[torch.device] = None,
        dtype: Optional[torch.dtype] = None,
    ):
        device = device or self._execution_device
        dtype = dtype or self.text_encoder.dtype

        prompt = [prompt] if isinstance(prompt, str) else prompt
        batch_size = len(prompt)

        text_inputs = self.tokenizer_2(
            prompt,
            padding="max_length",
            max_length=max_sequence_length,
            truncation=True,
            return_length=False,
            return_overflowing_tokens=False,
            return_tensors="pt",
        )
        prompt_attention_mask = text_inputs.attention_mask
        text_input_ids = text_inputs.input_ids
        untruncated_ids = self.tokenizer_2(
            prompt, padding="longest", return_tensors="pt"
        ).input_ids

        if untruncated_ids.shape[-1] >= text_input_ids.shape[-1] and not torch.equal(
            text_input_ids, untruncated_ids
        ):
            removed_text = self.tokenizer_2.batch_decode(
                untruncated_ids[:, self.tokenizer_max_length - 1 : -1]
            )
            # logger.warning(
            #     "The following part of your input was truncated because `max_sequence_length` is set to "
            #     f" {max_sequence_length} tokens: {removed_text}"
            # )

        prompt_embeds = self.text_encoder_2(
            text_input_ids.to(device), output_hidden_states=False
        )[0]

        dtype = self.text_encoder_2.dtype
        prompt_embeds = prompt_embeds.to(dtype=dtype, device=device)

        _, seq_len, _ = prompt_embeds.shape

        # duplicate text embeddings and attention mask for each generation per prompt, using mps friendly method
        prompt_embeds = prompt_embeds.repeat(1, num_images_per_prompt, 1)
        prompt_embeds = prompt_embeds.view(
            batch_size * num_images_per_prompt, seq_len, -1
        )

        return prompt_embeds, prompt_attention_mask

    def _get_clip_prompt_embeds(
        self,
        prompt: Union[str, List[str]],
        num_images_per_prompt: int = 1,
        device: Optional[torch.device] = None,
    ):
        device = device or self._execution_device

        prompt = [prompt] if isinstance(prompt, str) else prompt
        batch_size = len(prompt)

        text_inputs = self.tokenizer(
            prompt,
            padding="max_length",
            max_length=self.tokenizer_max_length,
            truncation=True,
            return_overflowing_tokens=False,
            return_length=False,
            return_tensors="pt",
        )

        text_input_ids = text_inputs.input_ids
        untruncated_ids = self.tokenizer(
            prompt, padding="longest", return_tensors="pt"
        ).input_ids
        if untruncated_ids.shape[-1] >= text_input_ids.shape[-1] and not torch.equal(
            text_input_ids, untruncated_ids
        ):
            removed_text = self.tokenizer.batch_decode(
                untruncated_ids[:, self.tokenizer_max_length - 1 : -1]
            )
            # logger.warning(
            #     "The following part of your input was truncated because CLIP can only handle sequences up to"
            #     f" {self.tokenizer_max_length} tokens: {removed_text}"
            # )
        prompt_embeds = self.text_encoder(
            text_input_ids.to(device), output_hidden_states=False
        )

        # Use pooled output of CLIPTextModel
        prompt_embeds = prompt_embeds.pooler_output
        prompt_embeds = prompt_embeds.to(dtype=self.text_encoder.dtype, device=device)

        # duplicate text embeddings for each generation per prompt, using mps friendly method
        prompt_embeds = prompt_embeds.repeat(1, num_images_per_prompt, 1)
        prompt_embeds = prompt_embeds.view(batch_size * num_images_per_prompt, -1)

        return prompt_embeds

    def encode_prompt(
        self,
        prompt: Union[str, List[str]],
        prompt_2: Union[str, List[str]],
        device: Optional[torch.device] = None,
        num_images_per_prompt: int = 1,
        prompt_embeds: Optional[torch.FloatTensor] = None,
        pooled_prompt_embeds: Optional[torch.FloatTensor] = None,
        max_sequence_length: int = 512,
        lora_scale: Optional[float] = None,
    ):
        r"""

        Args:
            prompt (`str` or `List[str]`, *optional*):
                prompt to be encoded
            prompt_2 (`str` or `List[str]`, *optional*):
                The prompt or prompts to be sent to the `tokenizer_2` and `text_encoder_2`. If not defined, `prompt` is
                used in all text-encoders
            device: (`torch.device`):
                torch device
            num_images_per_prompt (`int`):
                number of images that should be generated per prompt
            prompt_embeds (`torch.FloatTensor`, *optional*):
                Pre-generated text embeddings. Can be used to easily tweak text inputs, *e.g.* prompt weighting. If not
                provided, text embeddings will be generated from `prompt` input argument.
            pooled_prompt_embeds (`torch.FloatTensor`, *optional*):
                Pre-generated pooled text embeddings. Can be used to easily tweak text inputs, *e.g.* prompt weighting.
                If not provided, pooled text embeddings will be generated from `prompt` input argument.
            clip_skip (`int`, *optional*):
                Number of layers to be skipped from CLIP while computing the prompt embeddings. A value of 1 means that
                the output of the pre-final layer will be used for computing the prompt embeddings.
            lora_scale (`float`, *optional*):
                A lora scale that will be applied to all LoRA layers of the text encoder if LoRA layers are loaded.
        """
        device = device or self._execution_device

        # set lora scale so that monkey patched LoRA
        # function of text encoder can correctly access it
        if lora_scale is not None and isinstance(self, FluxLoraLoaderMixin):
            self._lora_scale = lora_scale

            # dynamically adjust the LoRA scale
            if self.text_encoder is not None and USE_PEFT_BACKEND:
                scale_lora_layers(self.text_encoder, lora_scale)
            if self.text_encoder_2 is not None and USE_PEFT_BACKEND:
                scale_lora_layers(self.text_encoder_2, lora_scale)

        prompt = [prompt] if isinstance(prompt, str) else prompt
        if prompt is not None:
            batch_size = len(prompt)
        else:
            batch_size = prompt_embeds.shape[0]

        prompt_attention_mask = None
        if prompt_embeds is None:
            prompt_2 = prompt_2 or prompt
            prompt_2 = [prompt_2] if isinstance(prompt_2, str) else prompt_2

            # We only use the pooled prompt output from the CLIPTextModel
            pooled_prompt_embeds = self._get_clip_prompt_embeds(
                prompt=prompt,
                device=device,
                num_images_per_prompt=num_images_per_prompt,
            )
            prompt_embeds, prompt_attention_mask = self._get_t5_prompt_embeds(
                prompt=prompt_2,
                num_images_per_prompt=num_images_per_prompt,
                max_sequence_length=max_sequence_length,
                device=device,
            )

        if self.text_encoder is not None:
            if isinstance(self, FluxLoraLoaderMixin) and USE_PEFT_BACKEND:
                # Retrieve the original scale by scaling back the LoRA layers
                unscale_lora_layers(self.text_encoder, lora_scale)

        if self.text_encoder_2 is not None:
            if isinstance(self, FluxLoraLoaderMixin) and USE_PEFT_BACKEND:
                # Retrieve the original scale by scaling back the LoRA layers
                unscale_lora_layers(self.text_encoder_2, lora_scale)

        text_ids = torch.zeros(batch_size, prompt_embeds.shape[1], 3).to(
            device=device, dtype=prompt_embeds.dtype
        )

        return prompt_embeds, pooled_prompt_embeds, text_ids, prompt_attention_mask

    def check_inputs(
        self,
        prompt,
        prompt_2,
        height,
        width,
        prompt_embeds=None,
        pooled_prompt_embeds=None,
        callback_on_step_end_tensor_inputs=None,
        max_sequence_length=None,
    ):
        if height % 8 != 0 or width % 8 != 0:
            raise ValueError(
                f"`height` and `width` have to be divisible by 8 but are {height} and {width}."
            )

        if callback_on_step_end_tensor_inputs is not None and not all(
            k in self._callback_tensor_inputs
            for k in callback_on_step_end_tensor_inputs
        ):
            raise ValueError(
                f"`callback_on_step_end_tensor_inputs` has to be in {self._callback_tensor_inputs}, but found {[k for k in callback_on_step_end_tensor_inputs if k not in self._callback_tensor_inputs]}"
            )

        if prompt is not None and prompt_embeds is not None:
            raise ValueError(
                f"Cannot forward both `prompt`: {prompt} and `prompt_embeds`: {prompt_embeds}. Please make sure to"
                " only forward one of the two."
            )
        elif prompt_2 is not None and prompt_embeds is not None:
            raise ValueError(
                f"Cannot forward both `prompt_2`: {prompt_2} and `prompt_embeds`: {prompt_embeds}. Please make sure to"
                " only forward one of the two."
            )
        elif prompt is None and prompt_embeds is None:
            raise ValueError(
                "Provide either `prompt` or `prompt_embeds`. Cannot leave both `prompt` and `prompt_embeds` undefined."
            )
        elif prompt is not None and (
            not isinstance(prompt, str) and not isinstance(prompt, list)
        ):
            raise ValueError(
                f"`prompt` has to be of type `str` or `list` but is {type(prompt)}"
            )
        elif prompt_2 is not None and (
            not isinstance(prompt_2, str) and not isinstance(prompt_2, list)
        ):
            raise ValueError(
                f"`prompt_2` has to be of type `str` or `list` but is {type(prompt_2)}"
            )

        if prompt_embeds is not None and pooled_prompt_embeds is None:
            raise ValueError(
                "If `prompt_embeds` are provided, `pooled_prompt_embeds` also have to be passed. Make sure to generate `pooled_prompt_embeds` from the same text encoder that was used to generate `prompt_embeds`."
            )

        if max_sequence_length is not None and max_sequence_length > 512:
            raise ValueError(
                f"`max_sequence_length` cannot be greater than 512 but is {max_sequence_length}"
            )

    @staticmethod
    def _prepare_latent_image_ids(batch_size, height, width, device, dtype):
        latent_image_ids = torch.zeros(height // 2, width // 2, 3)
        latent_image_ids[..., 1] = (
            latent_image_ids[..., 1] + torch.arange(height // 2)[:, None]
        )
        latent_image_ids[..., 2] = (
            latent_image_ids[..., 2] + torch.arange(width // 2)[None, :]
        )

        latent_image_id_height, latent_image_id_width, latent_image_id_channels = (
            latent_image_ids.shape
        )

        latent_image_ids = latent_image_ids[None, :].repeat(batch_size, 1, 1, 1)
        latent_image_ids = latent_image_ids.reshape(
            batch_size,
            latent_image_id_height * latent_image_id_width,
            latent_image_id_channels,
        )

        return latent_image_ids.to(device=device, dtype=dtype)

    @staticmethod
    def _pack_latents(latents, batch_size, num_channels_latents, height, width):
        latents = latents.view(
            batch_size, num_channels_latents, height // 2, 2, width // 2, 2
        )
        latents = latents.permute(0, 2, 4, 1, 3, 5)
        latents = latents.reshape(
            batch_size, (height // 2) * (width // 2), num_channels_latents * 4
        )

        return latents

    @staticmethod
    def _unpack_latents(latents, height, width, vae_scale_factor):
        batch_size, num_patches, channels = latents.shape

        height = height // vae_scale_factor
        width = width // vae_scale_factor

        latents = latents.view(batch_size, height, width, channels // 4, 2, 2)
        latents = latents.permute(0, 3, 1, 4, 2, 5)

        latents = latents.reshape(
            batch_size, channels // (2 * 2), height * 2, width * 2
        )

        return latents

    def prepare_latents(
        self,
        batch_size,
        num_channels_latents,
        height,
        width,
        dtype,
        device,
        generator,
        latents=None,
    ):
        height = 2 * (int(height) // self.vae_scale_factor)
        width = 2 * (int(width) // self.vae_scale_factor)

        shape = (batch_size, num_channels_latents, height, width)

        if latents is not None:
            latent_image_ids = self._prepare_latent_image_ids(
                batch_size, height, width, device, dtype
            )
            return latents.to(device=device, dtype=dtype), latent_image_ids

        if isinstance(generator, list) and len(generator) != batch_size:
            raise ValueError(
                f"You have passed a list of generators of length {len(generator)}, but requested an effective batch"
                f" size of {batch_size}. Make sure the batch size matches the length of the generators."
            )

        latents = randn_tensor(shape, generator=generator, device=device, dtype=dtype)
        latents = self._pack_latents(
            latents, batch_size, num_channels_latents, height, width
        )

        latent_image_ids = self._prepare_latent_image_ids(
            batch_size, height, width, device, dtype
        )

        return latents, latent_image_ids

    @property
    def guidance_scale(self):
        return self._guidance_scale

    @property
    def joint_attention_kwargs(self):
        return self._joint_attention_kwargs

    @property
    def num_timesteps(self):
        return self._num_timesteps

    @property
    def interrupt(self):
        return self._interrupt

    @torch.no_grad()
    @replace_example_docstring(EXAMPLE_DOC_STRING)
    def __call__(
        self,
        prompt: Union[str, List[str]] = None,
        prompt_mask: Optional[Union[torch.FloatTensor, List[torch.FloatTensor]]] = None,
        negative_mask: Optional[
            Union[torch.FloatTensor, List[torch.FloatTensor]]
        ] = None,
        prompt_2: Optional[Union[str, List[str]]] = None,
        height: Optional[int] = None,
        width: Optional[int] = None,
        num_inference_steps: int = 28,
        timesteps: List[int] = None,
        guidance_scale: float = 3.5,
        num_images_per_prompt: Optional[int] = 1,
        generator: Optional[Union[torch.Generator, List[torch.Generator]]] = None,
        latents: Optional[torch.FloatTensor] = None,
        prompt_embeds: Optional[torch.FloatTensor] = None,
        pooled_prompt_embeds: Optional[torch.FloatTensor] = None,
        output_type: Optional[str] = "pil",
        return_dict: bool = True,
        joint_attention_kwargs: Optional[Dict[str, Any]] = None,
        callback_on_step_end: Optional[Callable[[int, int, Dict], None]] = None,
        callback_on_step_end_tensor_inputs: List[str] = ["latents"],
        max_sequence_length: int = 512,
        guidance_scale_real: float = 1.0,
        negative_prompt: Union[str, List[str]] = "",
        negative_prompt_2: Union[str, List[str]] = "",
        negative_prompt_embeds: Optional[torch.FloatTensor] = None,
        negative_pooled_prompt_embeds: Optional[torch.FloatTensor] = None,
        no_cfg_until_timestep: int = 2,
    ):
        r"""
        Function invoked when calling the pipeline for generation.

        Args:
            prompt (`str` or `List[str]`, *optional*):
                The prompt or prompts to guide the image generation. If not defined, one has to pass `prompt_embeds`.
                instead.
            prompt_mask (`str` or `List[str]`, *optional*):
                The prompt or prompts to be used as a mask for the image generation. If not defined, `prompt` is used
                instead.
            prompt_2 (`str` or `List[str]`, *optional*):
                The prompt or prompts to be sent to `tokenizer_2` and `text_encoder_2`. If not defined, `prompt` is
                will be used instead
            height (`int`, *optional*, defaults to self.unet.config.sample_size * self.vae_scale_factor):
                The height in pixels of the generated image. This is set to 1024 by default for the best results.
            width (`int`, *optional*, defaults to self.unet.config.sample_size * self.vae_scale_factor):
                The width in pixels of the generated image. This is set to 1024 by default for the best results.
            num_inference_steps (`int`, *optional*, defaults to 50):
                The number of denoising steps. More denoising steps usually lead to a higher quality image at the
                expense of slower inference.
            timesteps (`List[int]`, *optional*):
                Custom timesteps to use for the denoising process with schedulers which support a `timesteps` argument
                in their `set_timesteps` method. If not defined, the default behavior when `num_inference_steps` is
                passed will be used. Must be in descending order.
            guidance_scale (`float`, *optional*, defaults to 7.0):
                Guidance scale as defined in [Classifier-Free Diffusion Guidance](https://arxiv.org/abs/2207.12598).
                `guidance_scale` is defined as `w` of equation 2. of [Imagen
                Paper](https://arxiv.org/pdf/2205.11487.pdf). Guidance scale is enabled by setting `guidance_scale >
                1`. Higher guidance scale encourages to generate images that are closely linked to the text `prompt`,
                usually at the expense of lower image quality.
            num_images_per_prompt (`int`, *optional*, defaults to 1):
                The number of images to generate per prompt.
            generator (`torch.Generator` or `List[torch.Generator]`, *optional*):
                One or a list of [torch generator(s)](https://pytorch.org/docs/stable/generated/torch.Generator.html)
                to make generation deterministic.
            latents (`torch.FloatTensor`, *optional*):
                Pre-generated noisy latents, sampled from a Gaussian distribution, to be used as inputs for image
                generation. Can be used to tweak the same generation with different prompts. If not provided, a latents
                tensor will ge generated by sampling using the supplied random `generator`.
            prompt_embeds (`torch.FloatTensor`, *optional*):
                Pre-generated text embeddings. Can be used to easily tweak text inputs, *e.g.* prompt weighting. If not
                provided, text embeddings will be generated from `prompt` input argument.
            pooled_prompt_embeds (`torch.FloatTensor`, *optional*):
                Pre-generated pooled text embeddings. Can be used to easily tweak text inputs, *e.g.* prompt weighting.
                If not provided, pooled text embeddings will be generated from `prompt` input argument.
            output_type (`str`, *optional*, defaults to `"pil"`):
                The output format of the generate image. Choose between
                [PIL](https://pillow.readthedocs.io/en/stable/): `Image.Image` or `np.array`.
            return_dict (`bool`, *optional*, defaults to `True`):
                Whether or not to return a [`~pipelines.flux.FluxPipelineOutput`] instead of a plain tuple.
            joint_attention_kwargs (`dict`, *optional*):
                A kwargs dictionary that if specified is passed along to the `AttentionProcessor` as defined under
                `self.processor` in
                [diffusers.models.attention_processor](https://github.com/huggingface/diffusers/blob/main/src/diffusers/models/attention_processor.py).
            callback_on_step_end (`Callable`, *optional*):
                A function that calls at the end of each denoising steps during the inference. The function is called
                with the following arguments: `callback_on_step_end(self: DiffusionPipeline, step: int, timestep: int,
                callback_kwargs: Dict)`. `callback_kwargs` will include a list of all tensors as specified by
                `callback_on_step_end_tensor_inputs`.
            callback_on_step_end_tensor_inputs (`List`, *optional*):
                The list of tensor inputs for the `callback_on_step_end` function. The tensors specified in the list
                will be passed as `callback_kwargs` argument. You will only be able to include variables listed in the
                `._callback_tensor_inputs` attribute of your pipeline class.
            max_sequence_length (`int` defaults to 512): Maximum sequence length to use with the `prompt`.

        Examples:

        Returns:
            [`~pipelines.flux.FluxPipelineOutput`] or `tuple`: [`~pipelines.flux.FluxPipelineOutput`] if `return_dict`
            is True, otherwise a `tuple`. When returning a tuple, the first element is a list with the generated
            images.
        """

        height = height or self.default_sample_size * self.vae_scale_factor
        width = width or self.default_sample_size * self.vae_scale_factor

        # 1. Check inputs. Raise error if not correct
        self.check_inputs(
            prompt,
            prompt_2,
            height,
            width,
            prompt_embeds=prompt_embeds,
            pooled_prompt_embeds=pooled_prompt_embeds,
            callback_on_step_end_tensor_inputs=callback_on_step_end_tensor_inputs,
            max_sequence_length=max_sequence_length,
        )

        self._guidance_scale = guidance_scale
        self._guidance_scale_real = guidance_scale_real
        self._joint_attention_kwargs = joint_attention_kwargs
        self._interrupt = False

        # 2. Define call parameters
        if prompt is not None and isinstance(prompt, str):
            batch_size = 1
        elif prompt is not None and isinstance(prompt, list):
            batch_size = len(prompt)
        else:
            batch_size = prompt_embeds.shape[0]

        device = self._execution_device

        lora_scale = (
            self.joint_attention_kwargs.get("scale", None)
            if self.joint_attention_kwargs is not None
            else None
        )
        (
            prompt_embeds,
            pooled_prompt_embeds,
            text_ids,
            _,
        ) = self.encode_prompt(
            prompt=prompt,
            prompt_2=prompt_2,
            prompt_embeds=prompt_embeds,
            pooled_prompt_embeds=pooled_prompt_embeds,
            device=device,
            num_images_per_prompt=num_images_per_prompt,
            max_sequence_length=max_sequence_length,
            lora_scale=lora_scale,
        )

        if negative_prompt_2 == "" and negative_prompt != "":
            negative_prompt_2 = negative_prompt

        negative_text_ids = text_ids
        if guidance_scale_real > 1.0 and (
            negative_prompt_embeds is None or negative_pooled_prompt_embeds is None
        ):
            (
                negative_prompt_embeds,
                negative_pooled_prompt_embeds,
                negative_text_ids,
                _,
            ) = self.encode_prompt(
                prompt=negative_prompt,
                prompt_2=negative_prompt_2,
                prompt_embeds=None,
                pooled_prompt_embeds=None,
                device=device,
                num_images_per_prompt=num_images_per_prompt,
                max_sequence_length=max_sequence_length,
                lora_scale=lora_scale,
            )

        # 4. Prepare latent variables
        num_channels_latents = self.transformer.config.in_channels // 4
        latents, latent_image_ids = self.prepare_latents(
            batch_size * num_images_per_prompt,
            num_channels_latents,
            height,
            width,
            prompt_embeds.dtype,
            device,
            generator,
            latents,
        )

        # 5. Prepare timesteps
        sigmas = np.linspace(1.0, 1 / num_inference_steps, num_inference_steps)
        image_seq_len = latents.shape[1]
        mu = calculate_shift(
            image_seq_len,
            self.scheduler.config.base_image_seq_len,
            self.scheduler.config.max_image_seq_len,
            self.scheduler.config.base_shift,
            self.scheduler.config.max_shift,
        )
        timesteps, num_inference_steps = retrieve_timesteps(
            self.scheduler,
            num_inference_steps,
            device,
            timesteps,
            sigmas,
            mu=mu,
        )
        num_warmup_steps = max(
            len(timesteps) - num_inference_steps * self.scheduler.order, 0
        )
        self._num_timesteps = len(timesteps)

        latents = latents.to(self.transformer.device)
        latent_image_ids = latent_image_ids.to(self.transformer.device)[0]
        timesteps = timesteps.to(self.transformer.device)
        text_ids = text_ids.to(self.transformer.device)[0]

        # 6. Denoising loop
        with self.progress_bar(total=num_inference_steps) as progress_bar:
            for i, t in enumerate(timesteps):
                if self.interrupt:
                    continue

                # broadcast to batch dimension in a way that's compatible with ONNX/Core ML
                timestep = t.expand(latents.shape[0]).to(latents.dtype)

                # handle guidance
                if self.transformer.config.guidance_embeds:
                    guidance = torch.tensor(
                        [guidance_scale], device=self.transformer.device
                    )
                    guidance = guidance.expand(latents.shape[0])
                else:
                    guidance = None

                extra_transformer_args = {}
                if prompt_mask is not None:
                    # Expand attention mask to match the actual batch size
                    if prompt_mask.dim() == 3 and prompt_mask.size(1) == 1:
                        prompt_mask = prompt_mask.squeeze(1)  # [1, 1, 512] -> [1, 512]
                    if prompt_mask.size(0) == 1 and latents.size(0) > 1:
                        prompt_mask = prompt_mask.expand(latents.size(0), -1, -1)
                    extra_transformer_args["attention_mask"] = prompt_mask.to(
                        device=self.transformer.device
                    )

                noise_pred = self.transformer(
                    hidden_states=latents.to(
                        device=self.transformer.device  # , dtype=self.transformer.dtype     # can't cast dtype like this because of NF4
                    ),
                    # YiYi notes: divide it by 1000 for now because we scale it by 1000 in the transforme rmodel (we should not keep it but I want to keep the inputs same for the model for testing)
                    timestep=timestep / 1000,
                    guidance=guidance,
                    pooled_projections=pooled_prompt_embeds.to(
                        device=self.transformer.device  # , dtype=self.transformer.dtype     # can't cast dtype like this because of NF4
                    ),
                    encoder_hidden_states=prompt_embeds.to(
                        device=self.transformer.device  # , dtype=self.transformer.dtype     # can't cast dtype like this because of NF4
                    ),
                    txt_ids=text_ids,
                    img_ids=latent_image_ids,
                    joint_attention_kwargs=self.joint_attention_kwargs,
                    return_dict=False,
                    **extra_transformer_args,
                )[0]

                # TODO optionally use batch prediction to speed this up.
                if guidance_scale_real > 1.0 and i >= no_cfg_until_timestep:
                    if negative_mask is not None:
                        if negative_mask.dim() == 3 and negative_mask.size(1) == 1:
                            negative_mask = negative_mask.squeeze(
                                1
                            )  # [1, 1, 512] -> [1, 512]
                        if negative_mask.size(0) == 1 and latents.size(0) > 1:
                            negative_mask = negative_mask.expand(
                                latents.size(0), -1, -1
                            )
                        extra_transformer_args["attention_mask"] = negative_mask.to(
                            device=self.transformer.device
                        )
                    noise_pred_uncond = self.transformer(
                        hidden_states=latents.to(
                            device=self.transformer.device  # , dtype=self.transformer.dtype     # can't cast dtype like this because of NF4
                        ),
                        # YiYi notes: divide it by 1000 for now because we scale it by 1000 in the transforme rmodel (we should not keep it but I want to keep the inputs same for the model for testing)
                        timestep=timestep / 1000,
                        guidance=guidance,
                        pooled_projections=negative_pooled_prompt_embeds.to(
                            device=self.transformer.device  # , dtype=self.transformer.dtype     # can't cast dtype like this because of NF4
                        ),
                        encoder_hidden_states=negative_prompt_embeds.to(
                            device=self.transformer.device  # , dtype=self.transformer.dtype     # can't cast dtype like this because of NF4
                        ),
                        txt_ids=negative_text_ids.to(device=self.transformer.device),
                        img_ids=latent_image_ids.to(device=self.transformer.device),
                        joint_attention_kwargs=self.joint_attention_kwargs,
                        **extra_transformer_args,
                        return_dict=False,
                    )[0]

                    noise_pred = noise_pred_uncond + guidance_scale_real * (
                        noise_pred - noise_pred_uncond
                    )

                # compute the previous noisy sample x_t -> x_t-1
                latents_dtype = latents.dtype
                latents = self.scheduler.step(
                    noise_pred, t, latents, return_dict=False
                )[0]

                if latents.dtype != latents_dtype:
                    if torch.backends.mps.is_available():
                        # some platforms (eg. apple mps) misbehave due to a pytorch bug: https://github.com/pytorch/pytorch/pull/99272
                        latents = latents.to(latents_dtype)

                if callback_on_step_end is not None:
                    callback_kwargs = {}
                    for k in callback_on_step_end_tensor_inputs:
                        callback_kwargs[k] = locals()[k]
                    callback_outputs = callback_on_step_end(self, i, t, callback_kwargs)

                    latents = callback_outputs.pop("latents", latents)
                    prompt_embeds = callback_outputs.pop("prompt_embeds", prompt_embeds)

                # call the callback, if provided
                if i == len(timesteps) - 1 or (
                    (i + 1) > num_warmup_steps and (i + 1) % self.scheduler.order == 0
                ):
                    progress_bar.update()

                if XLA_AVAILABLE:
                    xm.mark_step()

        if output_type == "latent":
            image = latents

        else:
            latents = self._unpack_latents(
                latents, height, width, self.vae_scale_factor
            )
            latents = (
                latents / self.vae.config.scaling_factor
            ) + self.vae.config.shift_factor
            if hasattr(torch.nn.functional, "scaled_dot_product_attention_sdpa"):
                # we have SageAttention loaded. fallback to SDPA for decode.
                torch.nn.functional.scaled_dot_product_attention = (
                    torch.nn.functional.scaled_dot_product_attention_sdpa
                )

            image = self.vae.decode(
                latents.to(dtype=self.vae.dtype), return_dict=False
            )[0]

            if hasattr(torch.nn.functional, "scaled_dot_product_attention_sdpa"):
                # reenable SageAttention for training.
                torch.nn.functional.scaled_dot_product_attention = (
                    torch.nn.functional.scaled_dot_product_attention_sage
                )

            image = self.image_processor.postprocess(image, output_type=output_type)

        # Offload all models
        self.maybe_free_model_hooks()

        if not return_dict:
            return (image,)

        return FluxPipelineOutput(images=image)


class FluxKontextPipeline(DiffusionPipeline, FluxLoraLoaderMixin):
    r"""
    The Flux pipeline for text-to-image generation.

    Reference: https://blackforestlabs.ai/announcing-black-forest-labs/

    Args:
        transformer ([`FluxTransformer2DModel`]):
            Conditional Transformer (MMDiT) architecture to denoise the encoded image latents.
        scheduler ([`FlowMatchEulerDiscreteScheduler`]):
            A scheduler to be used in combination with `transformer` to denoise the encoded image latents.
        vae ([`AutoencoderKL`]):
            Variational Auto-Encoder (VAE) Model to encode and decode images to and from latent representations.
        text_encoder ([`CLIPTextModelWithProjection`]):
            [CLIP](https://huggingface.co/docs/transformers/model_doc/clip#transformers.CLIPTextModelWithProjection),
            specifically the [clip-vit-large-patch14](https://huggingface.co/openai/clip-vit-large-patch14) variant,
            with an additional added projection layer that is initialized with a diagonal matrix with the `hidden_size`
            as its dimension.
        text_encoder_2 ([`CLIPTextModelWithProjection`]):
            [CLIP](https://huggingface.co/docs/transformers/model_doc/clip#transformers.CLIPTextModelWithProjection),
            specifically the
            [laion/CLIP-ViT-bigG-14-laion2B-39B-b160k](https://huggingface.co/laion/CLIP-ViT-bigG-14-laion2B-39B-b160k)
            variant.
        tokenizer (`CLIPTokenizer`):
            Tokenizer of class
            [CLIPTokenizer](https://huggingface.co/docs/transformers/v4.21.0/en/model_doc/clip#transformers.CLIPTokenizer).
        tokenizer_2 (`CLIPTokenizer`):
            Second Tokenizer of class
            [CLIPTokenizer](https://huggingface.co/docs/transformers/v4.21.0/en/model_doc/clip#transformers.CLIPTokenizer).
    """

    model_cpu_offload_seq = "text_encoder->text_encoder_2->transformer->vae"
    _optional_components = []
    _callback_tensor_inputs = ["latents", "prompt_embeds"]

    def __init__(
        self,
        scheduler: FlowMatchEulerDiscreteScheduler,
        vae: AutoencoderKL,
        text_encoder: CLIPTextModel,
        tokenizer: CLIPTokenizer,
        text_encoder_2: T5EncoderModel,
        tokenizer_2: T5TokenizerFast,
        transformer: FluxTransformer2DModel,
    ):
        super().__init__()

        self.register_modules(
            vae=vae,
            text_encoder=text_encoder,
            text_encoder_2=text_encoder_2,
            tokenizer=tokenizer,
            tokenizer_2=tokenizer_2,
            transformer=transformer,
            scheduler=scheduler,
        )
        self.vae_scale_factor = (
            2 ** (len(self.vae.config.block_out_channels))
            if hasattr(self, "vae") and self.vae is not None
            else 16
        )
        self.image_processor = VaeImageProcessor(vae_scale_factor=self.vae_scale_factor)
        self.tokenizer_max_length = (
            self.tokenizer.model_max_length
            if hasattr(self, "tokenizer") and self.tokenizer is not None
            else 77
        )
        self.default_sample_size = 64
        self.latent_channels = (
            self.vae.config.latent_channels if getattr(self, "vae", None) else 16
        )

    def _get_t5_prompt_embeds(
        self,
        prompt: Union[str, List[str]] = None,
        num_images_per_prompt: int = 1,
        max_sequence_length: int = 512,
        device: Optional[torch.device] = None,
        dtype: Optional[torch.dtype] = None,
    ):
        device = device or self._execution_device
        dtype = dtype or self.text_encoder.dtype

        prompt = [prompt] if isinstance(prompt, str) else prompt
        batch_size = len(prompt)

        text_inputs = self.tokenizer_2(
            prompt,
            padding="max_length",
            max_length=max_sequence_length,
            truncation=True,
            return_length=False,
            return_overflowing_tokens=False,
            return_tensors="pt",
        )
        prompt_attention_mask = text_inputs.attention_mask
        text_input_ids = text_inputs.input_ids
        untruncated_ids = self.tokenizer_2(
            prompt, padding="longest", return_tensors="pt"
        ).input_ids

        if untruncated_ids.shape[-1] >= text_input_ids.shape[-1] and not torch.equal(
            text_input_ids, untruncated_ids
        ):
            removed_text = self.tokenizer_2.batch_decode(
                untruncated_ids[:, self.tokenizer_max_length - 1 : -1]
            )
            # logger.warning(
            #     "The following part of your input was truncated because `max_sequence_length` is set to "
            #     f" {max_sequence_length} tokens: {removed_text}"
            # )

        prompt_embeds = self.text_encoder_2(
            text_input_ids.to(device), output_hidden_states=False
        )[0]

        dtype = self.text_encoder_2.dtype
        prompt_embeds = prompt_embeds.to(dtype=dtype, device=device)

        _, seq_len, _ = prompt_embeds.shape

        # duplicate text embeddings and attention mask for each generation per prompt, using mps friendly method
        prompt_embeds = prompt_embeds.repeat(1, num_images_per_prompt, 1)
        prompt_embeds = prompt_embeds.view(
            batch_size * num_images_per_prompt, seq_len, -1
        )

        return prompt_embeds, prompt_attention_mask

    def _get_clip_prompt_embeds(
        self,
        prompt: Union[str, List[str]],
        num_images_per_prompt: int = 1,
        device: Optional[torch.device] = None,
    ):
        device = device or self._execution_device

        prompt = [prompt] if isinstance(prompt, str) else prompt
        batch_size = len(prompt)

        text_inputs = self.tokenizer(
            prompt,
            padding="max_length",
            max_length=self.tokenizer_max_length,
            truncation=True,
            return_overflowing_tokens=False,
            return_length=False,
            return_tensors="pt",
        )

        text_input_ids = text_inputs.input_ids
        untruncated_ids = self.tokenizer(
            prompt, padding="longest", return_tensors="pt"
        ).input_ids
        if untruncated_ids.shape[-1] >= text_input_ids.shape[-1] and not torch.equal(
            text_input_ids, untruncated_ids
        ):
            removed_text = self.tokenizer.batch_decode(
                untruncated_ids[:, self.tokenizer_max_length - 1 : -1]
            )
            # logger.warning(
            #     "The following part of your input was truncated because CLIP can only handle sequences up to"
            #     f" {self.tokenizer_max_length} tokens: {removed_text}"
            # )
        prompt_embeds = self.text_encoder(
            text_input_ids.to(device), output_hidden_states=False
        )

        # Use pooled output of CLIPTextModel
        prompt_embeds = prompt_embeds.pooler_output
        prompt_embeds = prompt_embeds.to(dtype=self.text_encoder.dtype, device=device)

        # duplicate text embeddings for each generation per prompt, using mps friendly method
        prompt_embeds = prompt_embeds.repeat(1, num_images_per_prompt, 1)
        prompt_embeds = prompt_embeds.view(batch_size * num_images_per_prompt, -1)

        return prompt_embeds

    def encode_prompt(
        self,
        prompt: Union[str, List[str]],
        prompt_2: Union[str, List[str]],
        device: Optional[torch.device] = None,
        num_images_per_prompt: int = 1,
        prompt_embeds: Optional[torch.FloatTensor] = None,
        pooled_prompt_embeds: Optional[torch.FloatTensor] = None,
        max_sequence_length: int = 512,
        lora_scale: Optional[float] = None,
    ):
        r"""

        Args:
            prompt (`str` or `List[str]`, *optional*):
                prompt to be encoded
            prompt_2 (`str` or `List[str]`, *optional*):
                The prompt or prompts to be sent to the `tokenizer_2` and `text_encoder_2`. If not defined, `prompt` is
                used in all text-encoders
            device: (`torch.device`):
                torch device
            num_images_per_prompt (`int`):
                number of images that should be generated per prompt
            prompt_embeds (`torch.FloatTensor`, *optional*):
                Pre-generated text embeddings. Can be used to easily tweak text inputs, *e.g.* prompt weighting. If not
                provided, text embeddings will be generated from `prompt` input argument.
            pooled_prompt_embeds (`torch.FloatTensor`, *optional*):
                Pre-generated pooled text embeddings. Can be used to easily tweak text inputs, *e.g.* prompt weighting.
                If not provided, pooled text embeddings will be generated from `prompt` input argument.
            clip_skip (`int`, *optional*):
                Number of layers to be skipped from CLIP while computing the prompt embeddings. A value of 1 means that
                the output of the pre-final layer will be used for computing the prompt embeddings.
            lora_scale (`float`, *optional*):
                A lora scale that will be applied to all LoRA layers of the text encoder if LoRA layers are loaded.
        """
        device = device or self._execution_device

        # set lora scale so that monkey patched LoRA
        # function of text encoder can correctly access it
        if lora_scale is not None and isinstance(self, FluxLoraLoaderMixin):
            self._lora_scale = lora_scale

            # dynamically adjust the LoRA scale
            if self.text_encoder is not None and USE_PEFT_BACKEND:
                scale_lora_layers(self.text_encoder, lora_scale)
            if self.text_encoder_2 is not None and USE_PEFT_BACKEND:
                scale_lora_layers(self.text_encoder_2, lora_scale)

        prompt = [prompt] if isinstance(prompt, str) else prompt
        if prompt is not None:
            batch_size = len(prompt)
        else:
            batch_size = prompt_embeds.shape[0]

        prompt_attention_mask = None
        if prompt_embeds is None:
            prompt_2 = prompt_2 or prompt
            prompt_2 = [prompt_2] if isinstance(prompt_2, str) else prompt_2

            # We only use the pooled prompt output from the CLIPTextModel
            pooled_prompt_embeds = self._get_clip_prompt_embeds(
                prompt=prompt,
                device=device,
                num_images_per_prompt=num_images_per_prompt,
            )
            prompt_embeds, prompt_attention_mask = self._get_t5_prompt_embeds(
                prompt=prompt_2,
                num_images_per_prompt=num_images_per_prompt,
                max_sequence_length=max_sequence_length,
                device=device,
            )

        if self.text_encoder is not None:
            if isinstance(self, FluxLoraLoaderMixin) and USE_PEFT_BACKEND:
                # Retrieve the original scale by scaling back the LoRA layers
                unscale_lora_layers(self.text_encoder, lora_scale)

        if self.text_encoder_2 is not None:
            if isinstance(self, FluxLoraLoaderMixin) and USE_PEFT_BACKEND:
                # Retrieve the original scale by scaling back the LoRA layers
                unscale_lora_layers(self.text_encoder_2, lora_scale)

        text_ids = torch.zeros(batch_size, prompt_embeds.shape[1], 3).to(
            device=device, dtype=prompt_embeds.dtype
        )

        return prompt_embeds, pooled_prompt_embeds, text_ids, prompt_attention_mask

    def check_inputs(
        self,
        prompt,
        prompt_2,
        height,
        width,
        prompt_embeds=None,
        pooled_prompt_embeds=None,
        callback_on_step_end_tensor_inputs=None,
        max_sequence_length=None,
    ):
        if height % 8 != 0 or width % 8 != 0:
            raise ValueError(
                f"`height` and `width` have to be divisible by 8 but are {height} and {width}."
            )

        if callback_on_step_end_tensor_inputs is not None and not all(
            k in self._callback_tensor_inputs
            for k in callback_on_step_end_tensor_inputs
        ):
            raise ValueError(
                f"`callback_on_step_end_tensor_inputs` has to be in {self._callback_tensor_inputs}, but found {[k for k in callback_on_step_end_tensor_inputs if k not in self._callback_tensor_inputs]}"
            )

        if prompt is not None and prompt_embeds is not None:
            raise ValueError(
                f"Cannot forward both `prompt`: {prompt} and `prompt_embeds`: {prompt_embeds}. Please make sure to"
                " only forward one of the two."
            )
        elif prompt_2 is not None and prompt_embeds is not None:
            raise ValueError(
                f"Cannot forward both `prompt_2`: {prompt_2} and `prompt_embeds`: {prompt_embeds}. Please make sure to"
                " only forward one of the two."
            )
        elif prompt is None and prompt_embeds is None:
            raise ValueError(
                "Provide either `prompt` or `prompt_embeds`. Cannot leave both `prompt` and `prompt_embeds` undefined."
            )
        elif prompt is not None and (
            not isinstance(prompt, str) and not isinstance(prompt, list)
        ):
            raise ValueError(
                f"`prompt` has to be of type `str` or `list` but is {type(prompt)}"
            )
        elif prompt_2 is not None and (
            not isinstance(prompt_2, str) and not isinstance(prompt_2, list)
        ):
            raise ValueError(
                f"`prompt_2` has to be of type `str` or `list` but is {type(prompt_2)}"
            )

        if prompt_embeds is not None and pooled_prompt_embeds is None:
            raise ValueError(
                "If `prompt_embeds` are provided, `pooled_prompt_embeds` also have to be passed. Make sure to generate `pooled_prompt_embeds` from the same text encoder that was used to generate `prompt_embeds`."
            )

        if max_sequence_length is not None and max_sequence_length > 512:
            raise ValueError(
                f"`max_sequence_length` cannot be greater than 512 but is {max_sequence_length}"
            )

    @staticmethod
    def _prepare_latent_image_ids(batch_size, height, width, device, dtype):
        latent_image_ids = torch.zeros(height // 2, width // 2, 3)
        latent_image_ids[..., 1] = (
            latent_image_ids[..., 1] + torch.arange(height // 2)[:, None]
        )
        latent_image_ids[..., 2] = (
            latent_image_ids[..., 2] + torch.arange(width // 2)[None, :]
        )

        latent_image_id_height, latent_image_id_width, latent_image_id_channels = (
            latent_image_ids.shape
        )

        latent_image_ids = latent_image_ids[None, :].repeat(batch_size, 1, 1, 1)
        latent_image_ids = latent_image_ids.reshape(
            batch_size,
            latent_image_id_height * latent_image_id_width,
            latent_image_id_channels,
        )

        return latent_image_ids.to(device=device, dtype=dtype)

    def _encode_conditioning_image(
        self, pil_images: list[Image.Image], device, dtype
    ):  # -> (seq_latents, seq_ids)
        packed_latents = []
        packed_ids = []
        offset_x = 0
        offset_y = 0
        for image in pil_images:
            # -- pick the closest resolution from the Kontext training set -------------
            w, h = image.size
            aspect = w / h
            _, W, H = min(
                (abs(aspect - w0 / h0), w0, h0) for w0, h0 in PREFERED_KONTEXT_RESOLUTIONS
            )
            W, H = 2 * (W // 16), 2 * (H // 16)  # multiple of 16
            image = image.resize((8 * W, 8 * H), Image.Resampling.LANCZOS)

<<<<<<< HEAD
            # -- VAE-encode & pack to (1, S, C*4) --------------------------------------
            # might be nice to be able to batch the latents here
            img = torch.tensor(np.asarray(image), dtype=dtype, device=device).permute(
                2, 0, 1
            )
            img = (img / 127.5 - 1.0).unsqueeze(0).to(dtype)
            if self.vae.device != device:
                self.vae.to(device)
            with torch.no_grad():
                z = self.vae.encode(img).latent_dist.sample().to(dtype)  # (1,C,H/8,W/8)

            # CRITICAL: Pack the latents properly!
            z = z.view(1, self.latent_channels, H // 2, 2, W // 2, 2)
            z = z.permute(0, 2, 4, 1, 3, 5).reshape(
                1, (H // 2) * (W // 2), self.latent_channels * 4
            )
=======
        # -- VAE-encode & pack to (1, S, C*4) --------------------------------------
        img = torch.tensor(np.asarray(pil_image), dtype=dtype, device=device).permute(
            2, 0, 1
        )
        img = (img / 127.5 - 1.0).unsqueeze(0).to(dtype)
        if self.vae.device != device:
            self.vae.to(device)
        with torch.no_grad():
            z = self.vae.encode(img).latent_dist.sample().to(dtype)  # (1,C,H/8,W/8)

        z = (z - self.vae.config.shift_factor) * self.vae.config.scaling_factor

        # CRITICAL: Pack the latents properly!
        z = z.view(1, self.latent_channels, H // 2, 2, W // 2, 2)
        z = z.permute(0, 2, 4, 1, 3, 5).reshape(
            1, (H // 2) * (W // 2), self.latent_channels * 4
        )
>>>>>>> dcb078e3

            # -- seq IDs where ids[...,0] = 1 -----------------------------------------
            # offset using the comfy scheme
            x, y = (offset_x, 0) if H + offset_y > W + offset_x else (0, offset_y)
            offset_x = max(offset_x, x + W)
            offset_y = max(offset_y, y + H)

            ids = torch.zeros(H // 2, W // 2, 3, dtype=dtype, device=device)
            ids[..., 0] = 1
            ids[..., 1] = torch.arange(H // 2, device=device)[:, None] + x // 2
            ids[..., 2] = torch.arange(W // 2, device=device)[None, :] + y // 2
            ids = ids.view(1, -1, 3)
            
            packed_latents.append(z)
            packed_ids.append(ids)
        return torch.cat(packed_latents, dim=1), torch.cat(packed_ids, dim=1)

    @staticmethod
    def _pack_latents(latents, batch_size, num_channels_latents, height, width):
        latents = latents.view(
            batch_size, num_channels_latents, height // 2, 2, width // 2, 2
        )
        latents = latents.permute(0, 2, 4, 1, 3, 5)
        latents = latents.reshape(
            batch_size, (height // 2) * (width // 2), num_channels_latents * 4
        )

        return latents

    @staticmethod
    def _unpack_latents(latents, height, width, vae_scale_factor):
        batch_size, num_patches, channels = latents.shape

        height = height // vae_scale_factor
        width = width // vae_scale_factor

        latents = latents.view(batch_size, height, width, channels // 4, 2, 2)
        latents = latents.permute(0, 3, 1, 4, 2, 5)

        latents = latents.reshape(
            batch_size, channels // (2 * 2), height * 2, width * 2
        )

        return latents

    def prepare_latents(
        self,
        batch_size,
        num_channels_latents,
        height,
        width,
        dtype,
        device,
        generator,
        latents=None,
    ):
        height = 2 * (int(height) // self.vae_scale_factor)
        width = 2 * (int(width) // self.vae_scale_factor)

        shape = (batch_size, num_channels_latents, height, width)

        if latents is not None:
            latent_image_ids = self._prepare_latent_image_ids(
                batch_size, height, width, device, dtype
            )
            return latents.to(device=device, dtype=dtype), latent_image_ids

        if isinstance(generator, list) and len(generator) != batch_size:
            raise ValueError(
                f"You have passed a list of generators of length {len(generator)}, but requested an effective batch"
                f" size of {batch_size}. Make sure the batch size matches the length of the generators."
            )

        latents = randn_tensor(shape, generator=generator, device=device, dtype=dtype)
        latents = self._pack_latents(
            latents, batch_size, num_channels_latents, height, width
        )

        latent_image_ids = self._prepare_latent_image_ids(
            batch_size, height, width, device, dtype
        )

        return latents, latent_image_ids

    @property
    def guidance_scale(self):
        return self._guidance_scale

    @property
    def joint_attention_kwargs(self):
        return self._joint_attention_kwargs

    @property
    def num_timesteps(self):
        return self._num_timesteps

    @property
    def interrupt(self):
        return self._interrupt

    @torch.no_grad()
    def __call__(
        self,
        prompt: Union[str, List[str]] = None,
        prompt_mask: Optional[Union[torch.FloatTensor, List[torch.FloatTensor]]] = None,
        negative_mask: Optional[
            Union[torch.FloatTensor, List[torch.FloatTensor]]
        ] = None,
        prompt_2: Optional[Union[str, List[str]]] = None,
        conditioning_image: Union[None, str, Image.Image, list[str], list[Image.Image]] = None,
        cond_start_step: int = 0,
        cond_end_step: Optional[int] = None,
        height: Optional[int] = None,
        width: Optional[int] = None,
        num_inference_steps: int = 28,
        timesteps: List[int] = None,
        guidance_scale: float = 3.5,
        num_images_per_prompt: Optional[int] = 1,
        generator: Optional[Union[torch.Generator, List[torch.Generator]]] = None,
        latents: Optional[torch.FloatTensor] = None,
        prompt_embeds: Optional[torch.FloatTensor] = None,
        pooled_prompt_embeds: Optional[torch.FloatTensor] = None,
        output_type: Optional[str] = "pil",
        return_dict: bool = True,
        joint_attention_kwargs: Optional[Dict[str, Any]] = None,
        callback_on_step_end: Optional[Callable[[int, int, Dict], None]] = None,
        callback_on_step_end_tensor_inputs: List[str] = ["latents"],
        max_sequence_length: int = 512,
        guidance_scale_real: float = 1.0,
        negative_prompt: Union[str, List[str]] = "",
        negative_prompt_2: Union[str, List[str]] = "",
        negative_prompt_embeds: Optional[torch.FloatTensor] = None,
        negative_pooled_prompt_embeds: Optional[torch.FloatTensor] = None,
        no_cfg_until_timestep: int = 2,
    ):
        r"""
        Function invoked when calling the pipeline for generation.

        Args:
            prompt (`str` or `List[str]`, *optional*):
                The prompt or prompts to guide the image generation. If not defined, one has to pass `prompt_embeds`.
                instead.
            prompt_mask (`str` or `List[str]`, *optional*):
                The prompt or prompts to be used as a mask for the image generation. If not defined, `prompt` is used
                instead.
            prompt_2 (`str` or `List[str]`, *optional*):
                The prompt or prompts to be sent to `tokenizer_2` and `text_encoder_2`. If not defined, `prompt` is
                will be used instead
            conditioning_image (`str` or `Image.Image`, *optional*):
                The conditioning image or images to guide the image generation. If not defined, no conditioning image
                is used. If a string is passed, it is interpreted as a path to an image file. If an `Image.Image` is
                passed, it is used directly. The image will be resized to the closest resolution from the Kontext
                training set, which are multiples of 16. The image will be encoded using the VAE and packed into a
                sequence of latent vectors that will be used as conditioning for the image generation.
            cond_start_step (`int`, *optional*, defaults to 0):
                The step at which the conditioning image will be applied. If not defined, the conditioning image will
                be applied from the first denoising step.
            cond_end_step (`int`, *optional*):
                The step at which the conditioning image will stop being applied. If not defined, the conditioning
                image will be applied until the last denoising step.
            height (`int`, *optional*, defaults to self.unet.config.sample_size * self.vae_scale_factor):
                The height in pixels of the generated image. This is set to 1024 by default for the best results.
            width (`int`, *optional*, defaults to self.unet.config.sample_size * self.vae_scale_factor):
                The width in pixels of the generated image. This is set to 1024 by default for the best results.
            num_inference_steps (`int`, *optional*, defaults to 50):
                The number of denoising steps. More denoising steps usually lead to a higher quality image at the
                expense of slower inference.
            timesteps (`List[int]`, *optional*):
                Custom timesteps to use for the denoising process with schedulers which support a `timesteps` argument
                in their `set_timesteps` method. If not defined, the default behavior when `num_inference_steps` is
                passed will be used. Must be in descending order.
            guidance_scale (`float`, *optional*, defaults to 7.0):
                Guidance scale as defined in [Classifier-Free Diffusion Guidance](https://arxiv.org/abs/2207.12598).
                `guidance_scale` is defined as `w` of equation 2. of [Imagen
                Paper](https://arxiv.org/pdf/2205.11487.pdf). Guidance scale is enabled by setting `guidance_scale >
                1`. Higher guidance scale encourages to generate images that are closely linked to the text `prompt`,
                usually at the expense of lower image quality.
            num_images_per_prompt (`int`, *optional*, defaults to 1):
                The number of images to generate per prompt.
            generator (`torch.Generator` or `List[torch.Generator]`, *optional*):
                One or a list of [torch generator(s)](https://pytorch.org/docs/stable/generated/torch.Generator.html)
                to make generation deterministic.
            latents (`torch.FloatTensor`, *optional*):
                Pre-generated noisy latents, sampled from a Gaussian distribution, to be used as inputs for image
                generation. Can be used to tweak the same generation with different prompts. If not provided, a latents
                tensor will ge generated by sampling using the supplied random `generator`.
            prompt_embeds (`torch.FloatTensor`, *optional*):
                Pre-generated text embeddings. Can be used to easily tweak text inputs, *e.g.* prompt weighting. If not
                provided, text embeddings will be generated from `prompt` input argument.
            pooled_prompt_embeds (`torch.FloatTensor`, *optional*):
                Pre-generated pooled text embeddings. Can be used to easily tweak text inputs, *e.g.* prompt weighting.
                If not provided, pooled text embeddings will be generated from `prompt` input argument.
            output_type (`str`, *optional*, defaults to `"pil"`):
                The output format of the generate image. Choose between
                [PIL](https://pillow.readthedocs.io/en/stable/): `Image.Image` or `np.array`.
            return_dict (`bool`, *optional*, defaults to `True`):
                Whether or not to return a [`~pipelines.flux.FluxPipelineOutput`] instead of a plain tuple.
            joint_attention_kwargs (`dict`, *optional*):
                A kwargs dictionary that if specified is passed along to the `AttentionProcessor` as defined under
                `self.processor` in
                [diffusers.models.attention_processor](https://github.com/huggingface/diffusers/blob/main/src/diffusers/models/attention_processor.py).
            callback_on_step_end (`Callable`, *optional*):
                A function that calls at the end of each denoising steps during the inference. The function is called
                with the following arguments: `callback_on_step_end(self: DiffusionPipeline, step: int, timestep: int,
                callback_kwargs: Dict)`. `callback_kwargs` will include a list of all tensors as specified by
                `callback_on_step_end_tensor_inputs`.
            callback_on_step_end_tensor_inputs (`List`, *optional*):
                The list of tensor inputs for the `callback_on_step_end` function. The tensors specified in the list
                will be passed as `callback_kwargs` argument. You will only be able to include variables listed in the
                `._callback_tensor_inputs` attribute of your pipeline class.
            max_sequence_length (`int` defaults to 512): Maximum sequence length to use with the `prompt`.

        Examples:

        Returns:
            [`~pipelines.flux.FluxPipelineOutput`] or `tuple`: [`~pipelines.flux.FluxPipelineOutput`] if `return_dict`
            is True, otherwise a `tuple`. When returning a tuple, the first element is a list with the generated
            images.
        """

        height = height or self.default_sample_size * self.vae_scale_factor
        width = width or self.default_sample_size * self.vae_scale_factor

        # 1. Check inputs. Raise error if not correct
        self.check_inputs(
            prompt,
            prompt_2,
            height,
            width,
            prompt_embeds=prompt_embeds,
            pooled_prompt_embeds=pooled_prompt_embeds,
            callback_on_step_end_tensor_inputs=callback_on_step_end_tensor_inputs,
            max_sequence_length=max_sequence_length,
        )

        self._guidance_scale = guidance_scale
        self._guidance_scale_real = guidance_scale_real
        self._joint_attention_kwargs = joint_attention_kwargs
        self._interrupt = False

        # 2. Define call parameters
        if prompt is not None and isinstance(prompt, str):
            batch_size = 1
        elif prompt is not None and isinstance(prompt, list):
            batch_size = len(prompt)
        else:
            batch_size = prompt_embeds.shape[0]

        device = self._execution_device

        lora_scale = (
            self.joint_attention_kwargs.get("scale", None)
            if self.joint_attention_kwargs is not None
            else None
        )
        (
            prompt_embeds,
            pooled_prompt_embeds,
            text_ids,
            _,
        ) = self.encode_prompt(
            prompt=prompt,
            prompt_2=prompt_2,
            prompt_embeds=prompt_embeds,
            pooled_prompt_embeds=pooled_prompt_embeds,
            device=device,
            num_images_per_prompt=num_images_per_prompt,
            max_sequence_length=max_sequence_length,
            lora_scale=lora_scale,
        )

        if negative_prompt_2 == "" and negative_prompt != "":
            negative_prompt_2 = negative_prompt

        negative_text_ids = text_ids
        if guidance_scale_real > 1.0 and (
            negative_prompt_embeds is None or negative_pooled_prompt_embeds is None
        ):
            (
                negative_prompt_embeds,
                negative_pooled_prompt_embeds,
                negative_text_ids,
                _,
            ) = self.encode_prompt(
                prompt=negative_prompt,
                prompt_2=negative_prompt_2,
                prompt_embeds=None,
                pooled_prompt_embeds=None,
                device=device,
                num_images_per_prompt=num_images_per_prompt,
                max_sequence_length=max_sequence_length,
                lora_scale=lora_scale,
            )

        # 4. Prepare latent variables
        num_channels_latents = self.transformer.config.in_channels // 4
        latents, latent_image_ids = self.prepare_latents(
            batch_size * num_images_per_prompt,
            num_channels_latents,
            height,
            width,
            prompt_embeds.dtype,
            device,
            generator,
            latents,
        )
        cond_seq = None
        cond_seq_ids = None
        if conditioning_image is not None:
            conditioning_images = conditioning_image if isinstance(conditioning_image, list) else [conditioning_image]
            conditioning_images =  [Image.open(x).convert("RGB") if isinstance(x, (str, Path)) else x for x in conditioning_images]
            cond_seq, cond_seq_ids = self._encode_conditioning_image(
                conditioning_images, device=device, dtype=latents.dtype
            )
            # broadcast to batch if necessary
            cond_seq = cond_seq.expand(latents.size(0), -1, -1)
            # cond_seq_ids  = cond_seq_ids.expand(latents.size(0), -1, -1)

        # 5. Prepare timesteps
        sigmas = np.linspace(1.0, 1 / num_inference_steps, num_inference_steps)
        image_seq_len = latents.shape[1]
        mu = calculate_shift(
            image_seq_len,
            self.scheduler.config.base_image_seq_len,
            self.scheduler.config.max_image_seq_len,
            self.scheduler.config.base_shift,
            self.scheduler.config.max_shift,
        )
        timesteps, num_inference_steps = retrieve_timesteps(
            self.scheduler,
            num_inference_steps,
            device,
            timesteps,
            sigmas,
            mu=mu,
        )
        num_warmup_steps = max(
            len(timesteps) - num_inference_steps * self.scheduler.order, 0
        )
        self._num_timesteps = len(timesteps)
        if cond_end_step is None or cond_end_step > self._num_timesteps:
            cond_end_step = self._num_timesteps  # run until the end by default

        latents = latents.to(device)
        latent_image_ids = latent_image_ids.to(device)[0]
        # expand to include batch dim
        latent_image_ids = latent_image_ids.unsqueeze(0)

        timesteps = timesteps.to(device)
        text_ids = text_ids.to(device)[0]

        lat_in = latents
        id_in = latent_image_ids
        # 6. Denoising loop
        with self.progress_bar(total=num_inference_steps) as progress_bar:
            for i, t in enumerate(timesteps):
                if self.interrupt:
                    continue

                # broadcast to batch dimension in a way that's compatible with ONNX/Core ML
                timestep = t.expand(latents.shape[0]).to(latents.dtype)

                # decide whether to include the Kontext conditioning this step
                use_cond = (
                    cond_seq is not None
                    and (i >= cond_start_step)
                    and (i < cond_end_step)
                )

                if use_cond:
                    lat_in = torch.cat([latents, cond_seq], dim=1)

                    # make both ID tensors (B,S,3) then concatenate
                    base_ids = latent_image_ids.expand(latents.size(0), -1, -1)
                    ktx_ids = cond_seq_ids.expand(latents.size(0), -1, -1)
                    id_in = torch.cat([base_ids, ktx_ids], dim=1)
                else:
                    lat_in = latents
                    id_in = latent_image_ids.expand(latents.size(0), -1, -1)

                # handle guidance
                if self.transformer.config.guidance_embeds:
                    guidance = torch.tensor(
                        [guidance_scale], device=self.transformer.device
                    )
                    guidance = guidance.expand(latents.shape[0])
                else:
                    guidance = None

                extra_transformer_args = {}
                if prompt_mask is not None:
                    # Expand attention mask to match the actual batch size
                    if prompt_mask.dim() == 3 and prompt_mask.size(1) == 1:
                        prompt_mask = prompt_mask.squeeze(1)  # [1, 1, 512] -> [1, 512]
                    if prompt_mask.size(0) == 1 and lat_in.size(0) > 1:
                        prompt_mask = prompt_mask.expand(lat_in.size(0), -1, -1)
                    extra_transformer_args["attention_mask"] = prompt_mask.to(
                        device=self.transformer.device
                    )
                noise_pred = self.transformer(
                    hidden_states=lat_in.to(
                        device=self.transformer.device  # , dtype=self.transformer.dtype     # can't cast dtype like this because of NF4
                    ),
                    # YiYi notes: divide it by 1000 for now because we scale it by 1000 in the transforme rmodel (we should not keep it but I want to keep the inputs same for the model for testing)
                    timestep=timestep / 1000,
                    guidance=guidance,
                    pooled_projections=pooled_prompt_embeds.to(
                        device=self.transformer.device  # , dtype=self.transformer.dtype     # can't cast dtype like this because of NF4
                    ),
                    encoder_hidden_states=prompt_embeds.to(
                        device=self.transformer.device  # , dtype=self.transformer.dtype     # can't cast dtype like this because of NF4
                    ),
                    txt_ids=text_ids,
                    img_ids=id_in,
                    joint_attention_kwargs=self.joint_attention_kwargs,
                    return_dict=False,
                    **extra_transformer_args,
                )[0]

                # TODO optionally use batch prediction to speed this up.
                if guidance_scale_real > 1.0 and i >= no_cfg_until_timestep:
                    if negative_mask is not None:
                        if negative_mask.dim() == 3 and negative_mask.size(1) == 1:
                            negative_mask = negative_mask.squeeze(
                                1
                            )  # [1, 1, 512] -> [1, 512]
                        if negative_mask.size(0) == 1 and lat_in.size(0) > 1:
                            negative_mask = negative_mask.expand(lat_in.size(0), -1, -1)
                        extra_transformer_args["attention_mask"] = negative_mask.to(
                            device=self.transformer.device
                        )
                    noise_pred_uncond = self.transformer(
                        hidden_states=lat_in.to(
                            device=self.transformer.device  # , dtype=self.transformer.dtype     # can't cast dtype like this because of NF4
                        ),
                        # YiYi notes: divide it by 1000 for now because we scale it by 1000 in the transforme rmodel (we should not keep it but I want to keep the inputs same for the model for testing)
                        timestep=timestep / 1000,
                        guidance=guidance,
                        pooled_projections=negative_pooled_prompt_embeds.to(
                            device=self.transformer.device  # , dtype=self.transformer.dtype     # can't cast dtype like this because of NF4
                        ),
                        encoder_hidden_states=negative_prompt_embeds.to(
                            device=self.transformer.device  # , dtype=self.transformer.dtype     # can't cast dtype like this because of NF4
                        ),
                        txt_ids=negative_text_ids.to(device=self.transformer.device),
                        img_ids=id_in.to(device=self.transformer.device),
                        joint_attention_kwargs=self.joint_attention_kwargs,
                        **extra_transformer_args,
                        return_dict=False,
                    )[0]

                    noise_pred = noise_pred_uncond + guidance_scale_real * (
                        noise_pred - noise_pred_uncond
                    )

                if conditioning_image is not None:
                    # remove the conditioning image from the noise prediction
                    noise_pred = noise_pred[:, : latents.shape[1]]

                # compute the previous noisy sample x_t -> x_t-1
                latents_dtype = latents.dtype
                latents = self.scheduler.step(
                    noise_pred, t, latents, return_dict=False
                )[0]

                if latents.dtype != latents_dtype:
                    if torch.backends.mps.is_available():
                        # some platforms (eg. apple mps) misbehave due to a pytorch bug: https://github.com/pytorch/pytorch/pull/99272
                        latents = latents.to(latents_dtype)

                if callback_on_step_end is not None:
                    callback_kwargs = {}
                    for k in callback_on_step_end_tensor_inputs:
                        callback_kwargs[k] = locals()[k]
                    callback_outputs = callback_on_step_end(self, i, t, callback_kwargs)

                    latents = callback_outputs.pop("latents", latents)
                    prompt_embeds = callback_outputs.pop("prompt_embeds", prompt_embeds)

                # call the callback, if provided
                if i == len(timesteps) - 1 or (
                    (i + 1) > num_warmup_steps and (i + 1) % self.scheduler.order == 0
                ):
                    progress_bar.update()

                if XLA_AVAILABLE:
                    xm.mark_step()

        if output_type == "latent":
            image = latents

        else:
            latents = self._unpack_latents(
                latents, height, width, self.vae_scale_factor
            )
            latents = (
                latents / self.vae.config.scaling_factor
            ) + self.vae.config.shift_factor
            if hasattr(torch.nn.functional, "scaled_dot_product_attention_sdpa"):
                # we have SageAttention loaded. fallback to SDPA for decode.
                torch.nn.functional.scaled_dot_product_attention = (
                    torch.nn.functional.scaled_dot_product_attention_sdpa
                )

            image = self.vae.decode(
                latents.to(dtype=self.vae.dtype), return_dict=False
            )[0]

            if hasattr(torch.nn.functional, "scaled_dot_product_attention_sdpa"):
                # reenable SageAttention for training.
                torch.nn.functional.scaled_dot_product_attention = (
                    torch.nn.functional.scaled_dot_product_attention_sage
                )

            image = self.image_processor.postprocess(image, output_type=output_type)

        # Offload all models
        self.maybe_free_model_hooks()

        if not return_dict:
            return (image,)

        return FluxPipelineOutput(images=image)<|MERGE_RESOLUTION|>--- conflicted
+++ resolved
@@ -2208,7 +2208,6 @@
             W, H = 2 * (W // 16), 2 * (H // 16)  # multiple of 16
             image = image.resize((8 * W, 8 * H), Image.Resampling.LANCZOS)
 
-<<<<<<< HEAD
             # -- VAE-encode & pack to (1, S, C*4) --------------------------------------
             # might be nice to be able to batch the latents here
             img = torch.tensor(np.asarray(image), dtype=dtype, device=device).permute(
@@ -2225,25 +2224,6 @@
             z = z.permute(0, 2, 4, 1, 3, 5).reshape(
                 1, (H // 2) * (W // 2), self.latent_channels * 4
             )
-=======
-        # -- VAE-encode & pack to (1, S, C*4) --------------------------------------
-        img = torch.tensor(np.asarray(pil_image), dtype=dtype, device=device).permute(
-            2, 0, 1
-        )
-        img = (img / 127.5 - 1.0).unsqueeze(0).to(dtype)
-        if self.vae.device != device:
-            self.vae.to(device)
-        with torch.no_grad():
-            z = self.vae.encode(img).latent_dist.sample().to(dtype)  # (1,C,H/8,W/8)
-
-        z = (z - self.vae.config.shift_factor) * self.vae.config.scaling_factor
-
-        # CRITICAL: Pack the latents properly!
-        z = z.view(1, self.latent_channels, H // 2, 2, W // 2, 2)
-        z = z.permute(0, 2, 4, 1, 3, 5).reshape(
-            1, (H // 2) * (W // 2), self.latent_channels * 4
-        )
->>>>>>> dcb078e3
 
             # -- seq IDs where ids[...,0] = 1 -----------------------------------------
             # offset using the comfy scheme
